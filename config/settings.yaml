# Main Application Settings for Adaptive Graph of Thoughts
app:
  name: "Adaptive Graph of Thoughts"
  version: "0.1.0"
  host: "0.0.0.0"
  port: 8000
  mcp_transport_type: "http"
  mcp_stdio_enabled: true
  mcp_http_enabled: true
  log_level: "INFO"

<<<<<<< HEAD
# Adaptive Graph of Thoughts Core Parameters
asr_got:
    default_parameters:
      # Parameters for Stage 1: Initialization
      initial_confidence: [0.9, 0.9, 0.9, 0.9] # P1.5 via P1.1
      initial_layer: "root_layer"             # P1.1

    # Parameters for Stage 2: Decomposition
    default_decomposition_dimensions:       # P1.2
      - label: "Scope and Delimitations"
        description: "Clearly define the boundaries and specific focus of the research question."
      - label: "Core Objectives"
        description: "Identify the primary goals and desired outcomes of the analysis."
      - label: "Methodological Approach"
        description: "Outline the research methods and analytical techniques to be employed."
      - label: "Data Requirements and Availability"
        description: "Specify the types of data needed and assess their accessibility and quality."
      - label: "Key Assumptions"
        description: "List any underlying assumptions made at the outset of the investigation."
      - label: "Potential Challenges and Limitations"
        description: "Anticipate obstacles, constraints, or limitations that might affect the research."
      - label: "Expected Impact and Applications"
        description: "Consider the potential significance of the findings and their practical use cases."
      - label: "Ethical Considerations"
        description: "Address any ethical implications related to the research topic or methodology."
      - label: "Identification of Knowledge Gaps" # P1.15 via P1.2
        description: "Pinpoint areas of uncertainty or missing information relevant to the query."
      - label: "Assessment of Potential Biases" # P1.17 via P1.2
        description: "Identify possible cognitive, methodological, or data-related biases."
    dimension_confidence: [0.8, 0.8, 0.8, 0.8] # P1.2

    # Parameters for Stage 3: Hypothesis/Planning
    hypotheses_per_dimension: # k from P1.3
      min: 2
      max: 4
    hypothesis_confidence: [0.5, 0.5, 0.5, 0.5] # P1.3
    default_disciplinary_tags: # P1.8 (initial tagging)
      - "general_science"
      - "interdisciplinary_studies"
    # Default plan types for hypotheses (can be expanded)
    default_plan_types: ["literature_review", "data_analysis", "simulation", "expert_consultation"]

    # Parameters for Stage 4: Evidence Integration
    evidence_max_iterations: 5                # P1.4
    # Bayesian update parameters can be more detailed here if needed (P1.14)

    # Parameters for Stage 5: Pruning/Merging
    pruning_confidence_threshold: 0.2         # min(E[C]) from P1.5
    pruning_impact_threshold: 0.3             # P1.5 considering P1.28
    merging_semantic_overlap_threshold: 0.8   # P1.5

    # Parameters for Stage 6: Subgraph Extraction (P1.6)
    subgraph_min_confidence_threshold: 0.6
    subgraph_min_impact_threshold: 0.5
    # temporal_recency_days: 365              # Example: only consider nodes/evidence from the last year

    # Parameters for Stage 8: Reflection (P1.7)
    # Thresholds for audit checks, e.g., high_confidence_coverage_min: 0.3

  pipeline_stages:
    - name: "Initialization"
      module_path: "adaptive_graph_of_thoughts.domain.stages.stage_1_initialization.InitializationStage"
      enabled: true
    - name: "Decomposition"
      module_path: "adaptive_graph_of_thoughts.domain.stages.stage_2_decomposition.DecompositionStage"
      enabled: true
    - name: "Hypothesis Generation" # Renamed for clarity from "HypothesisStage"
      module_path: "adaptive_graph_of_thoughts.domain.stages.stage_3_hypothesis.HypothesisStage"
      enabled: true
    - name: "Evidence Integration" # Renamed for clarity from "EvidenceStage"
      module_path: "adaptive_graph_of_thoughts.domain.stages.stage_4_evidence.EvidenceStage"
      enabled: true
    - name: "Pruning and Merging" # Renamed for clarity from "PruningMergingStage"
      module_path: "adaptive_graph_of_thoughts.domain.stages.stage_5_pruning_merging.PruningMergingStage"
      enabled: true
    - name: "Subgraph Extraction" # Renamed for clarity from "SubgraphExtractionStage"
      module_path: "adaptive_graph_of_thoughts.domain.stages.stage_6_subgraph_extraction.SubgraphExtractionStage"
      enabled: true
    - name: "Composition" # Renamed for clarity from "CompositionStage"
      module_path: "adaptive_graph_of_thoughts.domain.stages.stage_7_composition.CompositionStage"
      enabled: true
    - name: "Reflection" # Renamed for clarity from "ReflectionStage"
      module_path: "adaptive_graph_of_thoughts.domain.stages.stage_8_reflection.ReflectionStage"
      enabled: true

  # Multi-layer network configuration (P1.23)
  # Define layers that hypotheses or other elements can belong to.
  # This is a global definition; specific node assignments happen during graph construction.
  layers:
    root_layer:
      description: "Core foundational layer for initial task understanding and decomposition."
    evidence_layer:
      description: "Layer primarily containing evidence nodes and their direct connections."
    hypothesis_analysis_layer:
      description: "Layer focused on hypothesis development, competition, and refinement."
    integration_synthesis_layer:
      description: "Layer for integrating diverse findings and synthesizing overall conclusions."
    # Add more domain-specific layers as needed, e.g.:
    # "immunology_perspective":
    #   description: "Nodes and analyses related to immunological aspects."
    # "molecular_perspective":
    #   description: "Nodes and analyses related to molecular biology aspects."

# Configuration for Model Context Protocol (MCP) Server behavior
mcp_settings:
    protocol_version: "2024-11-05" # As per original claude_desktop_config.json
    server_name: "Adaptive Graph of Thoughts MCP Server"
    server_version: "0.1.0"        # Match app.version
    vendor_name: "Adaptive Graph of Thoughts Development Team"
    # Enhanced capabilities for better inspector compatibility
    capabilities:
      tools:
        listChanged: false
        supportsProgress: true
      prompts:
        listChanged: false
      resources:
        subscribe: false
        listChanged: false
      logging: {}
    # Inspector testing specific settings
    inspector:
      enable_verbose_logging: true
      ready_signal_timeout: 10    # Seconds to wait for ready signal
      handshake_timeout: 30       # Seconds for MCP handshake
      validation_timeout: 180     # Seconds for full validation
  vendor_name: "Adaptive Graph of Thoughts Development Team"
  # Enhanced capabilities for better inspector compatibility
  capabilities:
    tools:
      listChanged: false
      supportsProgress: true
    prompts:
      listChanged: false
    resources:
      subscribe: false
      listChanged: false
    logging: {}
  # Inspector testing specific settings
  inspector:
    enable_verbose_logging: true
    ready_signal_timeout: 10  # Seconds to wait for ready signal
    handshake_timeout: 30     # Seconds for MCP handshake
    validation_timeout: 180   # Seconds for full validation
  # display_name: "Adaptive Graph of Thoughts" # If needed by MCP client
  # description: "Adaptive Graph of Thoughts provides advanced scientific reasoning capabilities." # If needed
=======
asr_got:
  default_parameters: {}

mcp_settings:
  protocol_version: "2024-11-05"
  server_name: "Adaptive Graph of Thoughts MCP Server"
  server_version: "0.1.0"
  vendor_name: "Adaptive Graph of Thoughts Development Team"
>>>>>>> ae6abfc4

# Optional API configurations
google_scholar:
  api_key: "YOUR_GOOGLE_SCHOLAR_API_KEY_HERE"
  base_url: "https://serpapi.com/search"

pubmed:
  api_key: "YOUR_PUBMED_API_KEY_HERE_IF_NEEDED"
  base_url: "https://eutils.ncbi.nlm.nih.gov/entrez/eutils/"
  email: "your_email@example.com"

exa_search:
  api_key: "YOUR_EXA_SEARCH_API_KEY_HERE"
  base_url: "https://api.exa.ai"

knowledge_domains:
  - name: "Skin Immunology"
<<<<<<< HEAD
    keywords: ["skin", "immune", "immunology", "dermatitis", "psoriasis"]
    description: "Focuses on the immune responses and mechanisms within the skin."
  - name: "Dermatology"
    keywords: ["dermatology", "skin diseases", "cutaneous"]
    description: "Branch of medicine dealing with the skin, hair, nails, and their diseases."
  - name: "Cutaneous Malignancies"
    keywords: ["skin cancer", "melanoma", "lymphoma", "carcinoma"]
    description: "Cancers arising from the skin."
  - name: "CTCL (Cutaneous T-Cell Lymphoma)"
    keywords: ["ctcl", "mycosis fungoides", "sezary syndrome"]
    description: "A rare type of non-Hodgkin lymphoma that affects the skin."
  - name: "Genomics"
    keywords: ["genomics", "gene expression", "dna", "rna", "sequencing"]
    description: "Study of genomes, their structure, function, evolution, and mapping."
  - name: "Microbiome"
    keywords: ["microbiome", "microbiota", "bacteria", "fungi", "virome"]
    description: "The community of microorganisms living together in a particular habitat, including the human body."
  - name: "Molecular Biology"
    keywords: ["molecular biology", "proteins", "enzymes", "pathways"]
    description: "Branch of biology that seeks to understand the molecular basis of biological activity."
  - name: "Machine Learning"
    keywords: ["machine learning", "ai", "neural networks", "deep learning", "prediction"]
    description: "Field of artificial intelligence that uses statistical techniques to give computer systems the ability to 'learn'."
  - name: "Biomedical LLMs"
    keywords: ["biomedical llm", "medical ai", "nlp in medicine"]
    description: "Large language models specialized for biomedical applications."
  # Add more domains based on Dr. Dey's profile (K3.3, K3.4) or general needs
=======
    keywords: ["skin", "immune"]
    description: "Focuses on the immune responses and mechanisms within the skin."
>>>>>>> ae6abfc4
<|MERGE_RESOLUTION|>--- conflicted
+++ resolved
@@ -9,7 +9,6 @@
   mcp_http_enabled: true
   log_level: "INFO"
 
-<<<<<<< HEAD
 # Adaptive Graph of Thoughts Core Parameters
 asr_got:
     default_parameters:
@@ -156,16 +155,7 @@
     validation_timeout: 180   # Seconds for full validation
   # display_name: "Adaptive Graph of Thoughts" # If needed by MCP client
   # description: "Adaptive Graph of Thoughts provides advanced scientific reasoning capabilities." # If needed
-=======
-asr_got:
-  default_parameters: {}
-
-mcp_settings:
-  protocol_version: "2024-11-05"
-  server_name: "Adaptive Graph of Thoughts MCP Server"
-  server_version: "0.1.0"
-  vendor_name: "Adaptive Graph of Thoughts Development Team"
->>>>>>> ae6abfc4
+
 
 # Optional API configurations
 google_scholar:
@@ -183,8 +173,7 @@
 
 knowledge_domains:
   - name: "Skin Immunology"
-<<<<<<< HEAD
-    keywords: ["skin", "immune", "immunology", "dermatitis", "psoriasis"]
+    keywords: ["skin", "immune"]
     description: "Focuses on the immune responses and mechanisms within the skin."
   - name: "Dermatology"
     keywords: ["dermatology", "skin diseases", "cutaneous"]
@@ -211,7 +200,3 @@
     keywords: ["biomedical llm", "medical ai", "nlp in medicine"]
     description: "Large language models specialized for biomedical applications."
   # Add more domains based on Dr. Dey's profile (K3.3, K3.4) or general needs
-=======
-    keywords: ["skin", "immune"]
-    description: "Focuses on the immune responses and mechanisms within the skin."
->>>>>>> ae6abfc4
