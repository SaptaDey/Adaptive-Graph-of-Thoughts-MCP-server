--- conflicted
+++ resolved
@@ -31,11 +31,9 @@
           virtualenvs-in-project: true # Recommended for CI caching
 
       - name: Add src to PYTHONPATH
-<<<<<<< HEAD
+
         run: echo "PYTHONPATH=$(pwd)/src:$PYTHONPATH" >> $GITHUB_ENV
-=======
-        run: echo "PYTHONPATH=src" >> $GITHUB_ENV
->>>>>>> cb3a14f3
+
 
       - name: Install dependencies
         run: poetry install --with dev --all-extras # Ensure all dependencies for tests are installed
