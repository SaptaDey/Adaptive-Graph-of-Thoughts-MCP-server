import asyncio
<<<<<<< HEAD
import atexit
import threading
from typing import Any, Optional

=======
>>>>>>> 2c9b469f
import re
from dataclasses import dataclass
from typing import Any, Optional

from loguru import logger
from neo4j import (
    Driver,
    GraphDatabase,
    ManagedTransaction,
    Record,
    Result,
    unit_of_work,
)
from neo4j.exceptions import Neo4jError, ServiceUnavailable

from adaptive_graph_of_thoughts.config import runtime_settings


# --- Simple Configuration ---
class Neo4jSettings:
    def __init__(self):
        """
        Initialize Neo4j connection settings from the application's runtime configuration.
        """
        self.uri: str = runtime_settings.neo4j.uri
        self.user: str = runtime_settings.neo4j.user
        self.password: str = runtime_settings.neo4j.password
        self.database: str = runtime_settings.neo4j.database


# --- Global Configuration ---
class GlobalSettings:
    def __init__(self):
        self.neo4j = Neo4jSettings()


_neo4j_settings: Optional[GlobalSettings] = None
_driver: Optional[Driver] = None  # Backwards compatibility for tests


class Neo4jDriverManager:
    """Thread-safe manager for the Neo4j driver."""

    def __init__(self) -> None:
        self._driver: Optional[Driver] = None
        self._lock = threading.Lock()
        atexit.register(self.cleanup)

    def _create_driver(self) -> Driver:
        settings = get_neo4j_settings().neo4j
        return create_neo4j_driver(settings)

    def get_driver(self) -> Driver:
        with self._lock:
            if self._driver is None or self._driver.closed:
                self._driver = self._create_driver()
if self._driver:
    global _driver
    _driver = self._driver
            return self._driver

    def cleanup(self) -> None:
        if self._driver and not self._driver.closed:
            logger.info("Closing Neo4j driver.")
            self._driver.close()
            self._driver = None
if self._driver is not None:
    global _driver
    _driver = None


driver_manager = Neo4jDriverManager()

# Allowed labels for node creation to mitigate injection attacks
ALLOWED_LABELS = {"User", "Document", "Hypothesis", "Evidence"}


def sanitize_cypher_input(value: str) -> str:
    """Remove potentially dangerous characters from a Cypher identifier."""
    # Allow alphanumeric, underscore, hyphen, and dot (for namespaces)
    return re.sub(r"[^\w.-]", "", value)


def mask_uri(uri: str) -> str:
    """Mask sensitive parts of a URI for logging."""
    import re

    return re.sub(r"://([^:]+):([^@]+)@", r"://\1:***@", uri)


def mask_username(username: str) -> str:
    """Mask a username for logging."""
    if len(username) <= 2:
        return "***"
    return username[:2] + "*" * (len(username) - 2)


@dataclass
class Neo4jConnection:
    """Lightweight Neo4j connection wrapper used in unit tests."""

    uri: str
    user: str
    password: str
    database: str = "neo4j"

    def __post_init__(self) -> None:
        self._driver: Driver | None = None

    def connect(self) -> None:
        if self._driver is None:
            self._driver = GraphDatabase.driver(
                self.uri, auth=(self.user, self.password)
            )

    def close(self) -> None:
        if self._driver:
            self._driver.close()
            self._driver = None


def create_neo4j_driver(settings: Neo4jSettings) -> Driver:
    """Create and verify a new Neo4j driver using the provided settings."""
    if not settings.uri or not settings.user or not settings.password:
        raise ServiceUnavailable("Neo4j connection details are incomplete in settings.")

    logger.info(f"Initializing Neo4j driver for URI: {settings.uri}")
    driver = GraphDatabase.driver(
        settings.uri,
        auth=(settings.user, settings.password),
        max_connection_lifetime=3600,
        max_connection_pool_size=50,
        connection_acquisition_timeout=60,
    )
    driver.verify_connectivity()
    logger.info("Neo4j driver initialized and connectivity verified.")
    return driver


def get_neo4j_settings() -> GlobalSettings:
    """Returns the Neo4j settings, initializing them if necessary."""
    global _neo4j_settings
    if _neo4j_settings is None:
        logger.info("Initializing Neo4j settings.")
        _neo4j_settings = GlobalSettings()
        logger.debug(
            "Neo4j Settings loaded: URI='%s', User='%s', Default DB='%s'",
            mask_uri(_neo4j_settings.neo4j.uri),
            mask_username(_neo4j_settings.neo4j.user),
            _neo4j_settings.neo4j.database,
        )
    return _neo4j_settings


# --- Driver Management ---
def get_neo4j_driver() -> Driver:
    """Return a singleton Neo4j driver instance."""

<<<<<<< HEAD
    try:
        return driver_manager.get_driver()
    except ServiceUnavailable:
        raise
    except Exception as e:
        logger.error(f"Unexpected error obtaining Neo4j driver: {e}")
        raise


def close_neo4j_driver() -> None:
    """Close the Neo4j driver if it is open."""
    driver_manager.cleanup()
=======
    Raises:
        ServiceUnavailable: If Neo4j configuration is missing or connection fails.
    """
    global _driver
    settings = get_neo4j_settings()
    # Create a driver only if one doesn't yet exist or has been closed
    if _driver is None or getattr(_driver, "_closed", False):
        if settings.neo4j is None:
            logger.error("Neo4j configuration is missing in global settings.")
            raise ServiceUnavailable("Neo4j configuration is not available.")

        try:
            _driver = create_neo4j_driver(settings.neo4j)
        except ServiceUnavailable as e:
            logger.error(f"Failed to connect to Neo4j at {settings.neo4j.uri}: {e}")
            _driver = None
            raise
        except Exception as e:
            logger.error(
                f"An unexpected error occurred while initializing Neo4j driver: {e}"
            )
            _driver = None
            raise
    return _driver


def close_neo4j_driver() -> None:
    """Closes the Neo4j driver instance if it's open."""
    global _driver
    if _driver is not None and not getattr(_driver, "_closed", False):
        logger.info("Closing Neo4j driver.")
        _driver.close()
        _driver = None
    else:
        logger.info("Neo4j driver is already closed or not initialized.")
>>>>>>> 2c9b469f


# --- Query Execution ---
async def execute_query(
    query: str,
    parameters: Optional[dict[str, Any]] = None,
    database: Optional[str] = None,
    tx_type: str = "read",  # 'read' or 'write'
    *,
    driver: Optional[Driver] = None,
) -> list[Record]:
    """
    Executes a Cypher query asynchronously against the Neo4j database.

    Runs the specified query as either a read or write transaction, using the provided parameters and database name. If no database is specified, falls back to the configured default or "neo4j". Returns the list of records resulting from the query.

    Args:
        query: The Cypher query string to execute.
        parameters: Optional dictionary of parameters to pass to the query.
        database: Optional database name; uses the configured default or "neo4j" if not provided.
        tx_type: Transaction type, either "read" or "write". Defaults to "read".
        driver: Optional Neo4j ``Driver`` instance. If not provided, the module's
            global driver will be used.

    Returns:
        List of records returned by the query.

    Raises:
        ServiceUnavailable: If the Neo4j service is unavailable.
        Neo4jError: If an error occurs during query execution.
        ValueError: If an invalid transaction type is specified.
    """
    driver = driver or get_neo4j_driver()
    if not driver:  # Should not happen if get_neo4j_driver raises on failure
        logger.error("Neo4j driver not available. Cannot execute query.")
        raise ServiceUnavailable("Neo4j driver not initialized or connection failed.")

    settings = get_neo4j_settings()
    db_name = database if database else settings.neo4j.database

    records: list[Record] = []

    def _execute_sync_query() -> list[Record]:
        with driver.session(database=db_name) as session:
            logger.debug(
                f"Executing query on database '{db_name}' with type '{tx_type}': {query[:100]}..."
            )

            @unit_of_work(timeout=30)  # Example timeout, adjust as needed
            def _transaction_work(tx: ManagedTransaction) -> list[Record]:
                result: Result = tx.run(query, parameters)
                return list(result)

            if tx_type == "read":
                sync_records = session.execute_read(_transaction_work)
            elif tx_type == "write":
                sync_records = session.execute_write(_transaction_work)
            else:
                logger.error(
                    f"Invalid transaction type: {tx_type}. Must be 'read' or 'write'."
                )
                raise ValueError(
                    f"Invalid transaction type: {tx_type}. Must be 'read' or 'write'."
                )

            logger.info(
                f"Query executed successfully on database '{db_name}'. Fetched {len(sync_records)} records."
            )
            return sync_records

    try:
        # Run blocking I/O in a thread to avoid blocking the event loop
        records = await asyncio.to_thread(_execute_sync_query)
    except Neo4jError as e:
        logger.error(f"Neo4j error executing Cypher query on database '{db_name}': {e}")
        logger.error(f"Query: {query}, Parameters: {parameters}")
        raise  # Re-raise the specific Neo4jError
    except ServiceUnavailable:
        logger.error(
            f"Neo4j service became unavailable while attempting to execute query on '{db_name}'."
        )
        raise
    except Exception as e:
        logger.error(
            f"Unexpected error executing Cypher query on database '{db_name}': {e}"
        )
        logger.error(f"Query: {query}, Parameters: {parameters}")
        raise  # Re-raise any other unexpected exception

    return records


async def create_node(label: str, properties: dict[str, Any]) -> list[Record]:

    # Validate label to prevent injection
    if not label.replace("_", "").replace("-", "").isalnum():
        raise ValueError(
            f"Invalid label: {label}. Labels must be alphanumeric with underscores/hyphens only."
        )

    query = (
        f"CREATE (n:{label} {{"
        + ", ".join(f"{k}: ${k}" for k in properties)
        + "}) RETURN n"
    )
    return await execute_query(query, properties, tx_type="write")


    query = f"CREATE (n:{clean_label}) SET n = $props RETURN n"
    return await execute_query(query, {"props": properties}, tx_type="write")


async def update_node(node_id: str, updates: dict[str, Any]) -> list[Record]:
    # Validate property names to prevent injection
    for key in updates:
        if not key.replace("_", "").replace("-", "").isalnum():
            raise ValueError(
                f"Invalid property name: {key}. Property names must be alphanumeric with underscores/hyphens only."
            )


async def update_node(node_id: str, updates: dict[str, Any]) -> list[Record]:
    try:
        node_id_int = int(node_id)
    except ValueError as exc:
        raise ValueError(
            f"Invalid node_id: {node_id}. Must be a valid integer."
        ) from exc

    query = "MATCH (n) WHERE id(n) = $id SET n += $props RETURN n"
    params = {"id": node_id_int, "props": updates}
    return await execute_query(query, params, tx_type="write")


async def delete_node(node_id: str) -> list[Record]:
    try:
        node_id_int = int(node_id)
<<<<<<< HEAD
    except ValueError:
        raise ValueError(f"Invalid node_id: {node_id}. Must be a valid integer.")
=======
    except ValueError as exc:
        raise ValueError(
            f"Invalid node_id: {node_id}. Must be a valid integer."
        ) from exc
>>>>>>> 2c9b469f

    query = "MATCH (n) WHERE id(n) = $id DETACH DELETE n RETURN count(n)"
    return await execute_query(query, {"id": node_id_int}, tx_type="write")


async def find_nodes(label: str, filters: dict[str, Any]) -> list[Record]:

    # Validate label to prevent injection
    if not label.replace("_", "").replace("-", "").isalnum():
        raise ValueError(
            f"Invalid label: {label}. Labels must be alphanumeric with underscores/hyphens only."
        )

    # Validate property names to prevent injection
    for key in filters:
        if not key.replace("_", "").replace("-", "").isalnum():
            raise ValueError(
                f"Invalid property name: {key}. Property names must be alphanumeric with underscores/hyphens only."
            )

    where = " AND ".join(f"n.{k} = ${k}" for k in filters)
    query = f"MATCH (n:{label}) WHERE {where} RETURN n"
    return await execute_query(query, filters)



async def create_relationship(
    from_id: str, to_id: str, rel_type: str, properties: dict[str, Any]
) -> list[Record]:

    # Validate relationship type to prevent injection
    if not rel_type.replace("_", "").replace("-", "").isalnum():

        raise ValueError(
            f"Invalid relationship type: {rel_type}. "
            "Must be alphanumeric with underscores/hyphens only."
        )


    # Validate property names to prevent injection
    for key in properties:
        if not key.replace("_", "").replace("-", "").isalnum():
            raise ValueError(
                f"Invalid property name: {key}. "
                "Property names must be alphanumeric with underscores/hyphens only."
            )


    # Validate node IDs
    try:
        from_id_int = int(from_id)
        to_id_int = int(to_id)
<<<<<<< HEAD
    except ValueError:
        raise ValueError(
            "Invalid node IDs. Both from_id and to_id must be valid integers."
        )
=======
    except ValueError as exc:
        raise ValueError(
            "Invalid node IDs. Both from_id and to_id must be valid integers."
        ) from exc
>>>>>>> 2c9b469f

    query = (
        f"MATCH (a),(b) WHERE id(a)=$from AND id(b)=$to "
        f"CREATE (a)-[r:{clean_rel_type}]->(b) SET r = $props RETURN r"
    )
    params = {"from": from_id_int, "to": to_id_int, "props": properties}
    return await execute_query(query, params, tx_type="write")


async def get_database_info() -> list[Record]:
    query = "CALL db.info()"
    return await execute_query(query)


async def validate_connection() -> bool:
    try:
        await get_database_info()
        return True
    except Exception:
        return False


async def bulk_create_nodes(label: str, nodes: list[dict[str, Any]]) -> list[Record]:

<<<<<<< HEAD
    # Validate label to prevent injection
    if not label.replace("_", "").replace("-", "").isalnum():
        raise ValueError(
            f"Invalid label: {label}. Labels must be alphanumeric with underscores/hyphens only."
        )

    # Use UNWIND for efficient bulk creation
    query = f"UNWIND $nodes AS nodeData CREATE (n:{label}) SET n = nodeData RETURN n"

=======
    query = (
        f"UNWIND $nodes AS nodeData CREATE (n:{clean_label}) SET n = nodeData RETURN n"
    )
>>>>>>> 2c9b469f
    return await execute_query(query, {"nodes": nodes}, tx_type="write")


async def bulk_create_nodes_optimized(
    label: str, nodes: list[dict[str, Any]], batch_size: int = 1000
) -> list[Record]:
    """Create nodes in batches with basic optimizations."""
    clean_label = sanitize_cypher_input(label)
    if clean_label not in ALLOWED_LABELS:
        raise ValueError(f"Label '{label}' not in allowed list")

    if not nodes:
        return []

    if batch_size <= 0 or batch_size > 10000:
        raise ValueError("Batch size must be between 1 and 10000")

    all_results: list[Record] = []

    for i in range(0, len(nodes), batch_size):
        batch = nodes[i : i + batch_size]
        query = f"""
        UNWIND $nodes AS nodeData
        MERGE (n:{clean_label} {{id: nodeData.id}})
        SET n += nodeData
        RETURN n
        """
        batch_results = await execute_query(
            query,
            {"nodes": batch},
            tx_type="write",
        )
        all_results.extend(batch_results)
        await asyncio.sleep(0.01)

    return all_results


async def ensure_indexes() -> None:
    """Create indexes and constraints required for performance."""
    indexes = [
        "CREATE INDEX IF NOT EXISTS FOR (n:Hypothesis) ON (n.id)",
        "CREATE INDEX IF NOT EXISTS FOR (n:Evidence) ON (n.id)",
        "CREATE INDEX IF NOT EXISTS FOR (n:Document) ON (n.timestamp)",
        "CREATE CONSTRAINT IF NOT EXISTS FOR (n:Session) REQUIRE n.session_id IS UNIQUE",
    ]

    for index_query in indexes:
        try:
            await execute_query(index_query, tx_type="write")
            logger.info(f"Index created/verified: {index_query}")
        except Exception as exc:
            logger.warning(f"Could not create index with query '{index_query}': {exc}")


async def execute_cypher_file(path: str) -> list[Record]:
    try:
<<<<<<< HEAD
        with open(path, "r", encoding="utf-8") as f:
=======
        with open(path, encoding="utf-8") as f:
>>>>>>> 2c9b469f
            query = f.read()
    except FileNotFoundError as exc:
        raise FileNotFoundError(f"Cypher file not found: {path}") from exc
    except OSError as exc:
        raise OSError(f"Error reading Cypher file {path}: {exc}") from exc

    if not query.strip():
        raise ValueError(f"Cypher file {path} is empty or contains only whitespace")

    return await execute_query(query, tx_type="write")


# Example of how to use (optional, for testing or demonstration)
if __name__ == "__main__":
    logger.add("neo4j_utils.log", rotation="500 MB")  # For local testing

    # Ensure NEO4J_PASSWORD is set as an environment variable if different from default
    # For example: export NEO4J_PASSWORD="your_actual_password"


async def main():
    try:
        # Example Read Query
        logger.info("Attempting to execute a sample READ query...")
        read_query = "MATCH (n) RETURN count(n) AS node_count"
        await execute_query(read_query, tx_type="read")
        # ... rest of example code with await ...
    # ... exception handling ...
    finally:
        close_neo4j_driver()
        logger.info("Neo4j utils example finished.")


if __name__ == "__main__":
    asyncio.run(main())
    """
    try:
        # Example Read Query
        logger.info("Attempting to execute a sample READ query...")
        read_query = "MATCH (n) RETURN count(n) AS node_count"
        read_results = await execute_query(read_query, tx_type="read")
        if read_results:
            logger.info(f"Read query results: Found {read_results[0]['node_count']} nodes in database.")
        else:
            logger.info("Read query returned no results or failed.")

        # Example Write Query (use with caution on your database)
        # logger.info("Attempting to execute a sample WRITE query...")
        # write_query = "CREATE (a:Greeting {message: $msg})"
        # write_params = {"msg": "Hello from neo4j_utils"}
        # await execute_query(write_query, parameters=write_params, tx_type="write")
        # logger.info("Write query executed (if no errors).")

        # logger.info("Attempting to read the written data...")
        # verify_query = "MATCH (g:Greeting) WHERE g.message = $msg RETURN g.message AS message"
        # verify_results = await execute_query(verify_query, parameters={"msg": "Hello from neo4j_utils"}, tx_type="read")
        # if verify_results:
        #     logger.info(f"Verification query results: Found message '{verify_results[0]['message']}'")
        # else:
        #     logger.warning("Verification query did not find the written data or failed.")
    except ServiceUnavailable:
        logger.error("Could not connect to Neo4j. Ensure Neo4j is running and accessible.")
    except Exception as e:
        logger.error(f"An error occurred during the example usage: {e}")
    finally:
        close_neo4j_driver()
        logger.info("Neo4j utils example finished.")
    """<|MERGE_RESOLUTION|>--- conflicted
+++ resolved
@@ -1,11 +1,8 @@
 import asyncio
-<<<<<<< HEAD
 import atexit
 import threading
 from typing import Any, Optional
 
-=======
->>>>>>> 2c9b469f
 import re
 from dataclasses import dataclass
 from typing import Any, Optional
@@ -164,7 +161,7 @@
 def get_neo4j_driver() -> Driver:
     """Return a singleton Neo4j driver instance."""
 
-<<<<<<< HEAD
+
     try:
         return driver_manager.get_driver()
     except ServiceUnavailable:
@@ -177,43 +174,6 @@
 def close_neo4j_driver() -> None:
     """Close the Neo4j driver if it is open."""
     driver_manager.cleanup()
-=======
-    Raises:
-        ServiceUnavailable: If Neo4j configuration is missing or connection fails.
-    """
-    global _driver
-    settings = get_neo4j_settings()
-    # Create a driver only if one doesn't yet exist or has been closed
-    if _driver is None or getattr(_driver, "_closed", False):
-        if settings.neo4j is None:
-            logger.error("Neo4j configuration is missing in global settings.")
-            raise ServiceUnavailable("Neo4j configuration is not available.")
-
-        try:
-            _driver = create_neo4j_driver(settings.neo4j)
-        except ServiceUnavailable as e:
-            logger.error(f"Failed to connect to Neo4j at {settings.neo4j.uri}: {e}")
-            _driver = None
-            raise
-        except Exception as e:
-            logger.error(
-                f"An unexpected error occurred while initializing Neo4j driver: {e}"
-            )
-            _driver = None
-            raise
-    return _driver
-
-
-def close_neo4j_driver() -> None:
-    """Closes the Neo4j driver instance if it's open."""
-    global _driver
-    if _driver is not None and not getattr(_driver, "_closed", False):
-        logger.info("Closing Neo4j driver.")
-        _driver.close()
-        _driver = None
-    else:
-        logger.info("Neo4j driver is already closed or not initialized.")
->>>>>>> 2c9b469f
 
 
 # --- Query Execution ---
@@ -351,15 +311,10 @@
 async def delete_node(node_id: str) -> list[Record]:
     try:
         node_id_int = int(node_id)
-<<<<<<< HEAD
+
     except ValueError:
         raise ValueError(f"Invalid node_id: {node_id}. Must be a valid integer.")
-=======
-    except ValueError as exc:
-        raise ValueError(
-            f"Invalid node_id: {node_id}. Must be a valid integer."
-        ) from exc
->>>>>>> 2c9b469f
+
 
     query = "MATCH (n) WHERE id(n) = $id DETACH DELETE n RETURN count(n)"
     return await execute_query(query, {"id": node_id_int}, tx_type="write")
@@ -412,17 +367,12 @@
     try:
         from_id_int = int(from_id)
         to_id_int = int(to_id)
-<<<<<<< HEAD
+
     except ValueError:
         raise ValueError(
             "Invalid node IDs. Both from_id and to_id must be valid integers."
         )
-=======
-    except ValueError as exc:
-        raise ValueError(
-            "Invalid node IDs. Both from_id and to_id must be valid integers."
-        ) from exc
->>>>>>> 2c9b469f
+
 
     query = (
         f"MATCH (a),(b) WHERE id(a)=$from AND id(b)=$to "
@@ -447,7 +397,7 @@
 
 async def bulk_create_nodes(label: str, nodes: list[dict[str, Any]]) -> list[Record]:
 
-<<<<<<< HEAD
+
     # Validate label to prevent injection
     if not label.replace("_", "").replace("-", "").isalnum():
         raise ValueError(
@@ -457,11 +407,7 @@
     # Use UNWIND for efficient bulk creation
     query = f"UNWIND $nodes AS nodeData CREATE (n:{label}) SET n = nodeData RETURN n"
 
-=======
-    query = (
-        f"UNWIND $nodes AS nodeData CREATE (n:{clean_label}) SET n = nodeData RETURN n"
-    )
->>>>>>> 2c9b469f
+
     return await execute_query(query, {"nodes": nodes}, tx_type="write")
 
 
@@ -519,11 +465,8 @@
 
 async def execute_cypher_file(path: str) -> list[Record]:
     try:
-<<<<<<< HEAD
+
         with open(path, "r", encoding="utf-8") as f:
-=======
-        with open(path, encoding="utf-8") as f:
->>>>>>> 2c9b469f
             query = f.read()
     except FileNotFoundError as exc:
         raise FileNotFoundError(f"Cypher file not found: {path}") from exc
