--- conflicted
+++ resolved
@@ -57,17 +57,13 @@
 
         logger.info(f"Initializing Neo4j driver for URI: {uri}")
 
-<<<<<<< HEAD
 username = settings.neo4j.user
 password = settings.neo4j.password
 username = settings.neo4j.user
 password = settings.neo4j.password
 uri = settings.neo4j.uri
 _driver = GraphDatabase.driver(uri, auth=(username, password))
-=======
-        try:
-            _driver = GraphDatabase.driver(uri, auth=(username, password))
->>>>>>> 00b28f97
+
             # Verify connectivity
             _driver.verify_connectivity()
             logger.info("Neo4j driver initialized and connectivity verified.")
