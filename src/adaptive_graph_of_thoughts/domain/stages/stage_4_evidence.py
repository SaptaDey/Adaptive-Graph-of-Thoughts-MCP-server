import datetime
import random
import json
from typing import Any, Optional, List, Dict, Set, Union, Tuple

from loguru import logger # type: ignore

from adaptive_graph_of_thoughts.config import Settings
from adaptive_graph_of_thoughts.domain.models.common import (
    ConfidenceVector,
    EpistemicStatus,
)
from adaptive_graph_of_thoughts.domain.models.common_types import GoTProcessorSessionData
from adaptive_graph_of_thoughts.domain.models.graph_elements import (
    Edge,
    EdgeMetadata,
    EdgeType,
    Hyperedge, # Assuming Hyperedge model might be used later, keep import
    HyperedgeMetadata,
    InformationTheoreticMetrics, # Assuming this might be used, keep import
    InterdisciplinaryInfo,
    Node,
    NodeMetadata,
    NodeType,
    StatisticalPower,
)
from adaptive_graph_of_thoughts.domain.services.neo4j_utils import execute_query, Neo4jError
from adaptive_graph_of_thoughts.domain.utils.math_helpers import (
    bayesian_update_confidence,
    calculate_information_gain,
)
from adaptive_graph_of_thoughts.domain.utils.metadata_helpers import (
    calculate_semantic_similarity,
)

from adaptive_graph_of_thoughts.domain.stages.base_stage import BaseStage, StageOutput
from .stage_3_hypothesis import HypothesisStage # To access hypothesis_node_ids

from datetime import datetime as dt # Alias dt for datetime.datetime
from enum import Enum # For property preparation

# Import API Clients and their data models
from adaptive_graph_of_thoughts.services.api_clients.pubmed_client import PubMedClient, PubMedArticle
from adaptive_graph_of_thoughts.services.api_clients.google_scholar_client import GoogleScholarClient, GoogleScholarArticle
from adaptive_graph_of_thoughts.services.api_clients.exa_search_client import ExaSearchClient, ExaArticleResult


class EvidenceStage(BaseStage):
    stage_name: str = "EvidenceStage"

    def __init__(self, settings: Settings):
        super().__init__(settings)
        self.max_iterations = self.default_params.evidence_max_iterations
        self.ibn_similarity_threshold = getattr(self.default_params, "ibn_similarity_threshold", 0.5)
        self.min_nodes_for_hyperedge_consideration = getattr(self.default_params, "min_nodes_for_hyperedge", 2)

        # Initialize API Clients
        self.pubmed_client: Optional[PubMedClient] = None
        if settings.pubmed and settings.pubmed.base_url:
            try:
                self.pubmed_client = PubMedClient(settings)
                logger.info("PubMed client initialized for EvidenceStage.")
            except Exception as e:
                logger.error(f"Failed to initialize PubMedClient: {e}")
        else:
            logger.warning("PubMed client not initialized for EvidenceStage: PubMed configuration missing or incomplete.")

        self.google_scholar_client: Optional[GoogleScholarClient] = None
        if settings.google_scholar and settings.google_scholar.api_key and settings.google_scholar.base_url:
            try:
                self.google_scholar_client = GoogleScholarClient(settings)
                logger.info("Google Scholar client initialized for EvidenceStage.")
            except Exception as e:
                logger.error(f"Failed to initialize GoogleScholarClient: {e}")
        else:
            logger.warning("Google Scholar client not initialized for EvidenceStage: Google Scholar configuration missing or incomplete (requires api_key and base_url).")

        self.exa_client: Optional[ExaSearchClient] = None
        if settings.exa_search and settings.exa_search.api_key and settings.exa_search.base_url:
            try:
                self.exa_client = ExaSearchClient(settings)
                logger.info("Exa Search client initialized for EvidenceStage.")
            except Exception as e:
                logger.error(f"Failed to initialize ExaSearchClient: {e}")
        else:
            logger.warning("Exa Search client not initialized for EvidenceStage: Exa Search configuration missing or incomplete (requires api_key and base_url).")

    async def close_clients(self):
        """Gracefully closes all initialized API clients."""
        logger.debug("Attempting to close API clients in EvidenceStage.")
        if self.pubmed_client:
            try:
                await self.pubmed_client.close()
                logger.debug("PubMed client closed.")
            except Exception as e:
                logger.error(f"Error closing PubMed client: {e}")

        if self.google_scholar_client:
            try:
                await self.google_scholar_client.close()
                logger.debug("Google Scholar client closed.")
            except Exception as e:
                logger.error(f"Error closing Google Scholar client: {e}")

        if self.exa_client:
            try:
                await self.exa_client.close()
                logger.debug("Exa Search client closed.")
            except Exception as e:
                logger.error(f"Error closing Exa Search client: {e}")

    def _deserialize_tags(self, raw) -> Set[str]:
        if raw is None: return set()
        if isinstance(raw, (set, list)): return set(raw)
        try: return set(json.loads(raw))
        except Exception: logger.warning("Could not deserialize tags payload '%s'", raw); return set()

    def _prepare_node_properties_for_neo4j(self, node_pydantic: Node) -> Dict[str, Any]:
        if node_pydantic is None: return {}
        props = {"id": node_pydantic.id, "label": node_pydantic.label}
        if node_pydantic.confidence:
            for cv_field, cv_val in node_pydantic.confidence.model_dump().items():
                if cv_val is not None: props[f"confidence_{cv_field}"] = cv_val
        if node_pydantic.metadata:
            for meta_field, meta_val in node_pydantic.metadata.model_dump().items():
                if meta_val is None: continue
                if isinstance(meta_val, dt): props[f"metadata_{meta_field}"] = meta_val.isoformat()
                elif isinstance(meta_val, Enum): props[f"metadata_{meta_field}"] = meta_val.value
                elif isinstance(meta_val, (list, set)):
                    if all(isinstance(item, (str, int, float, bool)) for item in meta_val):
                        props[f"metadata_{meta_field}"] = list(meta_val)
                    else:
                        try:
                            items_as_dicts = [item.model_dump() if hasattr(item, 'model_dump') else item for item in meta_val]
                            props[f"metadata_{meta_field}_json"] = json.dumps(items_as_dicts)
                        except TypeError as e:
                            logger.warning(f"Could not serialize list/set metadata field {meta_field} to JSON: {e}")
                            props[f"metadata_{meta_field}_str"] = str(meta_val)
                elif hasattr(meta_val, 'model_dump'):
                    try: props[f"metadata_{meta_field}_json"] = json.dumps(meta_val.model_dump())
                    except TypeError as e:
                        logger.warning(f"Could not serialize Pydantic metadata field {meta_field} to JSON: {e}")
                        props[f"metadata_{meta_field}_str"] = str(meta_val)
                else: props[f"metadata_{meta_field}"] = meta_val
        return {k: v for k, v in props.items() if v is not None}

    def _prepare_edge_properties_for_neo4j(self, edge_pydantic: Edge) -> Dict[str, Any]:
        if edge_pydantic is None: return {}
        props = {"id": edge_pydantic.id}
        if hasattr(edge_pydantic, 'confidence') and edge_pydantic.confidence is not None:
            if isinstance(edge_pydantic.confidence, (int, float)):
                props["confidence"] = edge_pydantic.confidence
            elif hasattr(edge_pydantic.confidence, 'model_dump'):
                props["confidence_json"] = json.dumps(edge_pydantic.confidence.model_dump())
        if edge_pydantic.metadata:
            for meta_field, meta_val in edge_pydantic.metadata.model_dump().items():
                if meta_val is None: continue
                if isinstance(meta_val, dt): props[f"metadata_{meta_field}"] = meta_val.isoformat()
                elif isinstance(meta_val, Enum): props[f"metadata_{meta_field}"] = meta_val.value
                elif isinstance(meta_val, (list,set,dict)) or hasattr(meta_val, 'model_dump'):
                    try: props[f"metadata_{meta_field}_json"] = json.dumps(meta_val.model_dump() if hasattr(meta_val, 'model_dump') else meta_val)
                    except TypeError: props[f"metadata_{meta_field}_str"] = str(meta_val)
                else: props[f"metadata_{meta_field}"] = meta_val
        return {k: v for k, v in props.items() if v is not None}

    async def _select_hypothesis_to_evaluate_from_neo4j(
        self, hypothesis_node_ids: List[str]
    ) -> Optional[Dict[str, Any]]:
        if not hypothesis_node_ids: return None
        query = """
        UNWIND $hypothesis_ids AS hypo_id
        MATCH (h:Node:HYPOTHESIS {id: hypo_id})
        RETURN 
            h.id AS id, h.label AS label, h.metadata_impact_score AS impact_score,
            h.confidence_empirical_support AS conf_empirical,
            h.confidence_theoretical_basis AS conf_theoretical,
            h.confidence_methodological_rigor AS conf_methodological,
            h.confidence_consensus_alignment AS conf_consensus,
            h.metadata_plan_json AS plan_json,
            h.metadata_layer_id AS layer_id,
            h.metadata_disciplinary_tags AS metadata_disciplinary_tags
        ORDER BY impact_score DESC, conf_empirical ASC
        LIMIT 10 
        """
        try:
            results = await execute_query(query, {"hypothesis_ids": hypothesis_node_ids}, tx_type="read")
            if not results: return None
            eligible_hypotheses_data = []
            for record in results:
                hypo_data = dict(record)
                conf_list = [
                    hypo_data.get('conf_empirical', 0.5), hypo_data.get('conf_theoretical', 0.5),
                    hypo_data.get('conf_methodological', 0.5), hypo_data.get('conf_consensus', 0.5)
                ]
                hypo_data['confidence_vector_list'] = conf_list
                eligible_hypotheses_data.append(hypo_data)
            if not eligible_hypotheses_data: return None
            def score_hypothesis_data(h_data: Dict[str, Any]):
                impact = h_data.get('impact_score', 0.1)
                conf_list = h_data.get('confidence_vector_list', [0.5]*4)
                conf_variance = sum([(c - 0.5) ** 2 for c in conf_list]) / 4.0
                return impact + conf_variance
            eligible_hypotheses_data.sort(key=score_hypothesis_data, reverse=True)
            selected_hypothesis_data = eligible_hypotheses_data[0]
            logger.debug(f"Selected hypothesis '{selected_hypothesis_data['label']}' (ID: {selected_hypothesis_data['id']}) from Neo4j for evidence integration.")
            return selected_hypothesis_data
        except Neo4jError as e:
            logger.error(f"Neo4j error selecting hypothesis: {e}")
            return None

    async def _execute_hypothesis_plan(
        self, hypothesis_data_from_neo4j: Dict[str, Any]
    ) -> List[Dict[str, Any]]:
<<<<<<< HEAD
        hypo_label = hypothesis_data_from_neo4j.get("label", "")
        hypo_id = hypothesis_data_from_neo4j.get("id", "unknown_hypo")
=======
        """
        Simulates plan execution to generate mock evidence data.
        This is where real API calls to services like PubMed, Exa Search, etc., would be made.
        API keys should be fetched from the global settings object.
        Example:
            # from adaptive_graph_of_thoughts.config import settings # Already available via self.settings
            # pubmed_api_key = self.settings.pubmed.api_key if self.settings.pubmed else None
            # exa_api_key = self.settings.exa_search.api_key if self.settings.exa_search else None

            # if pubmed_api_key:
            #     # Initialize PubMed client (e.g., from a dedicated service module)
            #     # pubmed_client = PubMedService(api_key=pubmed_api_key)
            #     # results = pubmed_client.search(hypothesis_data_from_neo4j.get("label"))
            #     # Process results into evidence_data format
            #     pass # Replace with actual PubMed API call logic
            # if exa_api_key:
            #     # Initialize Exa client (e.g., from a dedicated service module)
            #     # exa_client = ExaSearchService(api_key=exa_api_key)
            #     # results = exa_client.search(hypothesis_data_from_neo4j.get("label"))
            #     # Process results into evidence_data format
            #     pass # Replace with actual Exa Search API call logic

        # Current implementation uses mock data generation:
        """
        hypo_label = hypothesis_data_from_neo4j.get("label", "Unknown Hypothesis")
>>>>>>> 985e77b2
        plan_json_str = hypothesis_data_from_neo4j.get("plan_json")

        search_query = hypo_label # Default query
        plan_details = "using hypothesis label as query."

        if plan_json_str:
            try:
                plan_dict = json.loads(plan_json_str)
                search_query = plan_dict.get("query", hypo_label)
                plan_type = plan_dict.get("type", "default_plan")
                # Further plan interpretation can happen here:
                # - Specific sources to query (e.g., plan_dict.get("sources", ["pubmed", "google_scholar", "exa"]))
                # - Max results per source
                # - Specific keywords or refined queries for different sources
                plan_details = f"using query from plan ('{search_query}') of type '{plan_type}'."
            except json.JSONDecodeError:
                logger.warning(f"Could not parse plan_json for hypothesis {hypo_label}. Defaulting to label for query.")
        
        logger.info(f"Executing evidence plan for hypothesis '{hypo_label}' (ID: {hypo_id}): {plan_details}")

        found_evidence_list: List[Dict[str, Any]] = []

        # Default disciplinary tags from hypothesis or system defaults
        default_tags = self._deserialize_tags(hypothesis_data_from_neo4j.get("metadata_disciplinary_tags"))
        if not default_tags and self.default_params:
            default_tags = set(self.default_params.default_disciplinary_tags)

        # --- PubMed Search ---
        if self.pubmed_client:
            try:
                logger.info(f"Querying PubMed with: '{search_query}' for hypothesis {hypo_id}")
                # Reduced max_results for now to manage API call volume during development
                pubmed_articles = await self.pubmed_client.search_articles(query=search_query, max_results=2)
                for article in pubmed_articles:
                    content = article.title
                    if article.abstract: # Keep it concise
                        content += f" | Abstract (preview): {article.abstract[:250]}..."

                    evidence_item = {
                        "content": content,
                        "source_description": "PubMed Search Result",
                        "url": article.url,
                        "doi": article.doi,
                        "authors_list": article.authors, # Directly use List[str] from PubMedArticle
                        "publication_date_str": article.publication_date, # Optional[str] from PubMedArticle
                        "supports_hypothesis": True, # Placeholder
                        "strength": 0.65, # Placeholder
                        "statistical_power": StatisticalPower(value=0.6, method_description="Default placeholder SP."),
                        "disciplinary_tags": list(default_tags), # Inherit or use defaults
                        "timestamp": dt.now(),
                        "raw_source_data_type": "PubMedArticle",
                        "original_data": article.model_dump() # Store raw Pydantic model
                    }
                    found_evidence_list.append(evidence_item)
                logger.info(f"Found {len(pubmed_articles)} articles from PubMed for '{search_query}'.")
            except Exception as e: # Catching broad Exception from client calls
                logger.error(f"Error querying PubMed for '{search_query}': {e}")

        # --- Google Scholar Search ---
        if self.google_scholar_client:
            try:
                logger.info(f"Querying Google Scholar with: '{search_query}' for hypothesis {hypo_id}")
                gs_articles = await self.google_scholar_client.search(query=search_query, num_results=2)
                for article in gs_articles:
                    content = article.title
                    if article.snippet:
                        content += f" | Snippet: {article.snippet}"

                    # Basic DOI extraction attempt (very naive)
                    doi_candidate = None
                    if article.link and "doi.org/" in article.link:
                        doi_candidate = article.link.split("doi.org/")[-1]

                    gs_authors_str = article.authors # This is Optional[str] from GoogleScholarArticle
                    authors_list_gs = [a.strip() for a in gs_authors_str.split(',')] if gs_authors_str else []

                    evidence_item = {
                        "content": content,
                        "source_description": "Google Scholar Search Result",
                        "url": article.link,
                        "doi": doi_candidate, # May be None
                        "authors_list": authors_list_gs,
                        "publication_date_str": article.publication_info, # Often "Journal, Year" or similar
                        "supports_hypothesis": True, # Placeholder
                        "strength": 0.6 + (article.cited_by_count / 500 if article.cited_by_count else 0), # Simple strength heuristic
                        "statistical_power": StatisticalPower(value=0.5, method_description="Default placeholder SP."),
                        "disciplinary_tags": list(default_tags),
                        "timestamp": dt.now(),
                        "raw_source_data_type": "GoogleScholarArticle",
                        "original_data": article.model_dump()
                    }
                    found_evidence_list.append(evidence_item)
                logger.info(f"Found {len(gs_articles)} articles from Google Scholar for '{search_query}'.")
            except Exception as e:
                logger.error(f"Error querying Google Scholar for '{search_query}': {e}")

        # --- Exa Search ---
        if self.exa_client:
            try:
                logger.info(f"Querying Exa Search with: '{search_query}' for hypothesis {hypo_id}")
                # Exa's neural search might be better with descriptive queries from hypothesis text
                exa_results = await self.exa_client.search(query=search_query, num_results=2, type="neural")
                for result in exa_results:
                    content = result.title if result.title else "Untitled Exa Result"
                    if result.highlights:
                        content += f" | Highlight: {result.highlights[0]}"

                    exa_author_str = result.author # Optional[str] from ExaArticleResult
                    authors_list_exa = [exa_author_str] if exa_author_str else []

                    evidence_item = {
                        "content": content,
                        "source_description": "Exa Search Result",
                        "url": result.url,
                        "doi": None, # Exa results are general web pages, DOI less common
                        "authors_list": authors_list_exa,
                        "publication_date_str": result.published_date, # Optional[str] from ExaArticleResult (aliased)
                        "supports_hypothesis": True, # Placeholder
                        "strength": result.score if result.score is not None else 0.5,
                        "statistical_power": StatisticalPower(value=0.5, method_description="Default placeholder SP."),
                        "disciplinary_tags": list(default_tags),
                        "timestamp": dt.now(),
                        "raw_source_data_type": "ExaArticleResult",
                        "original_data": result.model_dump()
                    }
                    found_evidence_list.append(evidence_item)
                logger.info(f"Found {len(exa_results)} results from Exa Search for '{search_query}'.")
            except Exception as e:
                logger.error(f"Error querying Exa Search for '{search_query}': {e}")

        logger.info(f"Total evidence pieces found for hypothesis '{hypo_label}': {len(found_evidence_list)}")
        return found_evidence_list

    async def _create_evidence_in_neo4j(
        self, hypothesis_data_from_neo4j: Dict[str, Any], evidence_data: Dict[str, Any], iteration: int, evidence_index: int
    ) -> Optional[Dict[str, Any]]:
        hypothesis_id = hypothesis_data_from_neo4j["id"]
        hypothesis_label = hypothesis_data_from_neo4j.get("label", "N/A")
        hypothesis_layer_id = hypothesis_data_from_neo4j.get("layer_id", self.default_params.initial_layer if self.default_params else "unknown_layer")

        evidence_id = f"ev_{hypothesis_id}_{iteration}_{evidence_index}"
        edge_type = EdgeType.SUPPORTIVE if evidence_data["supports_hypothesis"] else EdgeType.CONTRADICTORY
        
        sp_value = 0.5 # Default if no SP object
        if evidence_data.get("statistical_power") and isinstance(evidence_data.get("statistical_power"), StatisticalPower):
            sp_value = evidence_data.get("statistical_power").value

        evidence_metadata_dict = {
            "description": evidence_data.get("content", "N/A"),
            "source_description": evidence_data.get("source_description", "N/A"),
            "epistemic_status": EpistemicStatus.EVIDENCE_SUPPORTED if evidence_data.get("supports_hypothesis", True) else EpistemicStatus.EVIDENCE_CONTRADICTED,
            "disciplinary_tags": set(evidence_data.get("disciplinary_tags", [])),
            "statistical_power": evidence_data.get("statistical_power"), # This should be a StatisticalPower object
            "impact_score": evidence_data.get("strength", 0.5) * sp_value,
            "layer_id": hypothesis_layer_id,

            # New direct mappings to NodeMetadata fields
            "url": evidence_data.get("url"),
            "doi": evidence_data.get("doi"),
            "authors": evidence_data.get("authors_list", []), # Expects List[str]
            "publication_date": evidence_data.get("publication_date_str"), # Expects Optional[str]

            # Data for misc_details field
            "misc_details": {
                "raw_source_data_type": evidence_data.get("raw_source_data_type"),
                "original_data_dump": evidence_data.get("original_data") # Storing the model_dump here
            }
        }
        # Ensure timestamp is handled; it's part of evidence_data, not directly in NodeMetadata Pydantic model by default
        # It will be added to ev_props_for_neo4j directly.
        evidence_metadata = NodeMetadata(**evidence_metadata_dict)

        evidence_confidence_vec = ConfidenceVector(
            empirical_support=evidence_data.get("strength",0.5),
            methodological_rigor=evidence_data.get("methodological_rigor", evidence_data.get("strength",0.5) * 0.8),
            theoretical_basis=0.5, consensus_alignment=0.5
        )
        evidence_node_pydantic = Node(
            id=evidence_id, label=f"Evidence {evidence_index+1} for H: {hypothesis_label[:20]}...",
            type=NodeType.EVIDENCE, confidence=evidence_confidence_vec, metadata=evidence_metadata
        )
        ev_props_for_neo4j = self._prepare_node_properties_for_neo4j(evidence_node_pydantic)
        if "timestamp" in evidence_data and isinstance(evidence_data["timestamp"], dt):
             ev_props_for_neo4j["metadata_timestamp_iso"] = evidence_data["timestamp"].isoformat()
        else:
            ev_props_for_neo4j["metadata_timestamp_iso"] = dt.now().isoformat() # Fallback timestamp


        create_ev_node_query = """
        MERGE (e:Node {id: $props.id}) SET e += $props
        WITH e, $type_label AS typeLabel CALL apoc.create.addLabels(e, [typeLabel]) YIELD node
        RETURN node.id AS evidence_id, properties(node) as evidence_props
        """
        try:
            result_ev_node = await execute_query(create_ev_node_query, {"props": ev_props_for_neo4j, "type_label": NodeType.EVIDENCE.value}, tx_type='write')
            if not result_ev_node or not result_ev_node[0].get("evidence_id"):
                logger.error(f"Failed to create evidence node {evidence_id} in Neo4j.")
                return None
            
            created_evidence_id = result_ev_node[0]["evidence_id"]
            created_evidence_props = result_ev_node[0]["evidence_props"]

            edge_to_hypo_id = f"edge_ev_{created_evidence_id}_{hypothesis_id}"
            edge_pydantic = Edge(
                id=edge_to_hypo_id, source_id=created_evidence_id, target_id=hypothesis_id, type=edge_type,
                confidence=evidence_data.get("strength", 0.5),
                metadata=EdgeMetadata(description=f"Evidence '{evidence_node_pydantic.label[:20]}...' {'supports' if evidence_data['supports_hypothesis'] else 'contradicts'} hypothesis.")
            )
            edge_props_for_neo4j = self._prepare_edge_properties_for_neo4j(edge_pydantic)
            create_rel_query = f"""
             MATCH (ev:Node {{id: $evidence_id}})
             MATCH (hyp:Node {{id: $hypothesis_id}})
            MERGE (ev)-[r:`{edge_type.value}` {{id: $props.id}}]->(hyp)
             SET r += $props
             RETURN r.id as rel_id
            """
            params_rel = {"evidence_id": created_evidence_id, "hypothesis_id": hypothesis_id, "props": edge_props_for_neo4j}
            result_rel = await execute_query(create_rel_query, params_rel, tx_type="write")
            if not result_rel or not result_rel[0].get("rel_id"):
                logger.error(f"Failed to link evidence {created_evidence_id} to hypothesis {hypothesis_id}.")
                return None
            
            logger.debug(f"Created evidence node {created_evidence_id} and linked to hypothesis {hypothesis_id} with type {edge_type.value}.")
            # Return the properties fetched from Neo4j, which are more reliable than local construction for subsequent steps
            return {"id": created_evidence_id, **created_evidence_props}
        except Neo4jError as e:
            logger.error(f"Neo4j error creating evidence or link: {e}")
            return None
    
    async def _update_hypothesis_confidence_in_neo4j(
        self, hypothesis_id: str, prior_confidence: ConfidenceVector, 
        evidence_strength: float, supports_hypothesis: bool, 
        statistical_power: Optional[StatisticalPower] = None, edge_type: Optional[EdgeType] = None
    ) -> bool:
        new_confidence_vec = bayesian_update_confidence(
           prior_confidence=prior_confidence, evidence_strength=evidence_strength,
           evidence_supports_hypothesis=supports_hypothesis, statistical_power=statistical_power, edge_type=edge_type
         )
        information_gain = calculate_information_gain(prior_confidence.to_list(), new_confidence_vec.to_list())
        update_query = """
        MATCH (h:Node:HYPOTHESIS {id: $id})
        SET h.confidence_empirical_support = $conf_emp,
            h.confidence_theoretical_basis = $conf_theo,
            h.confidence_methodological_rigor = $conf_meth,
            h.confidence_consensus_alignment = $conf_cons,
            h.metadata_information_gain = $info_gain,
            h.metadata_last_updated_iso = $timestamp
        RETURN h.id
        """
        params = {
            "id": hypothesis_id,
            "conf_emp": new_confidence_vec.empirical_support, "conf_theo": new_confidence_vec.theoretical_basis,
            "conf_meth": new_confidence_vec.methodological_rigor, "conf_cons": new_confidence_vec.consensus_alignment,
            "info_gain": information_gain, "timestamp": dt.now().isoformat()
        }
        try:
            result = await execute_query(update_query, params, tx_type="write")
            if result and result[0].get("id"):
                logger.debug(f"Updated confidence for hypothesis {hypothesis_id} in Neo4j.")
                return True
            logger.warning(f"Failed to update confidence for hypothesis {hypothesis_id} in Neo4j.")
            return False
        except Neo4jError as e:
            logger.error(f"Neo4j error updating hypothesis confidence {hypothesis_id}: {e}")
            return False

    async def _create_ibn_in_neo4j(
        self, evidence_node_data: Dict[str, Any], hypothesis_node_data: Dict[str, Any]
    ) -> Optional[str]:
        hypo_tags_raw = hypothesis_node_data.get("metadata_disciplinary_tags")
        # evidence_node_data comes from _create_evidence_in_neo4j, which returns Neo4j properties
        # So, metadata_disciplinary_tags should be directly accessible if set.
        ev_tags_raw = evidence_node_data.get("metadata_disciplinary_tags")

        hypo_tags = self._deserialize_tags(hypo_tags_raw)
        ev_tags = self._deserialize_tags(ev_tags_raw)

        if not hypo_tags or not ev_tags or hypo_tags.intersection(ev_tags): return None

        # Use labels from the Neo4j data passed in
        hypo_label_for_sim = hypothesis_node_data.get("label", "")
        ev_label_for_sim = evidence_node_data.get("label", "")
        similarity = calculate_semantic_similarity(hypo_label_for_sim, ev_label_for_sim)
        if similarity < self.ibn_similarity_threshold: return None

        ibn_id = f"ibn_{evidence_node_data['id']}_{hypothesis_node_data['id']}"
        ibn_label = f"IBN: {ev_label_for_sim[:20]}... <=> {hypo_label_for_sim[:20]}..."
        
        ibn_metadata = NodeMetadata(
            description=f"Interdisciplinary bridge between domains {hypo_tags} and {ev_tags}.",
            source_description="EvidenceStage IBN Creation (P1.8)", epistemic_status=EpistemicStatus.INFERRED,
            disciplinary_tags=list(hypo_tags.union(ev_tags)),
            interdisciplinary_info=InterdisciplinaryInfo(
                source_disciplines=list(hypo_tags), target_disciplines=list(ev_tags),
                bridging_concept=f"Connection between '{ev_label_for_sim[:20]}' and '{hypo_label_for_sim[:20]}'"
            ),
            impact_score=0.6,
            layer_id=evidence_node_data.get("metadata_layer_id", self.default_params.initial_layer if self.default_params else "unknown_layer")
        )
        ibn_confidence = ConfidenceVector(empirical_support=similarity, theoretical_basis=0.4, methodological_rigor=0.5, consensus_alignment=0.3)
        ibn_node_pydantic = Node(id=ibn_id, label=ibn_label, type=NodeType.INTERDISCIPLINARY_BRIDGE, confidence=ibn_confidence, metadata=ibn_metadata)
        ibn_props = self._prepare_node_properties_for_neo4j(ibn_node_pydantic)
        try:
            create_ibn_query = """
            MERGE (ibn:Node {id: $props.id}) SET ibn += $props
            WITH ibn, $type_label AS typeLabel CALL apoc.create.addLabels(ibn, [typeLabel]) YIELD node
            RETURN node.id AS ibn_created_id
            """
            result_ibn = await execute_query(create_ibn_query, {"props": ibn_props, "type_label": NodeType.INTERDISCIPLINARY_BRIDGE.value}, tx_type='write')
            if not result_ibn or not result_ibn[0].get("ibn_created_id"):
                 logger.error(f"Failed to create IBN node {ibn_id} in Neo4j.")
                 return None
            created_ibn_id = result_ibn[0]["ibn_created_id"]
            edge1_id = f"edge_{evidence_node_data['id']}_{EdgeType.IBN_SOURCE_LINK.value}_{created_ibn_id}"
            edge1_pydantic = Edge(id=edge1_id, source_id=evidence_node_data['id'], target_id=created_ibn_id, type=EdgeType.IBN_SOURCE_LINK, confidence=0.8)
            edge1_props = self._prepare_edge_properties_for_neo4j(edge1_pydantic)
            edge2_id = f"edge_{created_ibn_id}_{EdgeType.IBN_TARGET_LINK.value}_{hypothesis_node_data['id']}"
            edge2_pydantic = Edge(id=edge2_id, source_id=created_ibn_id, target_id=hypothesis_node_data['id'], type=EdgeType.IBN_TARGET_LINK, confidence=0.8)
            edge2_props = self._prepare_edge_properties_for_neo4j(edge2_pydantic)
            link_ibn_query = """
            MATCH (ev_node:Node {id: $ev_id})
            MATCH (ibn_node:Node {id: $ibn_id})
            MATCH (hypo_node:Node {id: $hypo_id})
            MERGE (ev_node)-[r1:IBN_SOURCE_LINK {id: $edge1_props.id}]->(ibn_node) SET r1 += $edge1_props
            MERGE (ibn_node)-[r2:IBN_TARGET_LINK {id: $edge2_props.id}]->(hypo_node) SET r2 += $edge2_props
            RETURN r1.id AS r1_id, r2.id AS r2_id
            """
            params_link = {"ev_id": evidence_node_data['id'], "ibn_id": created_ibn_id, "hypo_id": hypothesis_node_data['id'], "edge1_props": edge1_props, "edge2_props": edge2_props}
            link_results = await execute_query(link_ibn_query, params_link, tx_type="write")
            if link_results and link_results[0].get("r1_id") and link_results[0].get("r2_id"):
                logger.info(f"Created IBN {created_ibn_id} and linked it between {evidence_node_data['id']} and {hypothesis_node_data['id']}.")
                return created_ibn_id
            else: logger.error(f"Failed to link IBN {created_ibn_id} to evidence/hypothesis."); return None
        except Neo4jError as e: logger.error(f"Neo4j error during IBN creation or linking for {ibn_id}: {e}"); return None

    async def _create_hyperedges_in_neo4j(
        self, hypothesis_data: Dict[str, Any], related_evidence_data_list: List[Dict[str, Any]]
    ) -> List[str]:
        created_hyperedge_ids: List[str] = []
        min_nodes_for_hyperedge = self.min_nodes_for_hyperedge_consideration if hasattr(self, 'min_nodes_for_hyperedge_consideration') else 2
        if len(related_evidence_data_list) < min_nodes_for_hyperedge: return created_hyperedge_ids

        hyperedge_center_id = f"hyper_{hypothesis_data['id']}_{random.randint(1000,9999)}"
        hyperedge_node_ids_for_pydantic = {hypothesis_data['id']} | {ev_data['id'] for ev_data in related_evidence_data_list}

        # Use confidence from Neo4j data which is more reliable
        hypo_conf_emp = hypothesis_data.get("conf_empirical", 0.5) # Adjusted key from _select_hypothesis_to_evaluate_from_neo4j
        avg_emp_support = (hypo_conf_emp + sum(ev.get("confidence_empirical_support", 0.5) for ev in related_evidence_data_list)) / (1 + len(related_evidence_data_list))
        
        hyper_confidence = ConfidenceVector(empirical_support=avg_emp_support, theoretical_basis=0.4, methodological_rigor=0.5, consensus_alignment=0.4)
        hyperedge_node_metadata = NodeMetadata(
            description=f"Joint influence on hypothesis '{hypothesis_data.get('label', 'N/A')[:20]}...'",
            layer_id=hypothesis_data.get("metadata_layer_id", self.default_params.initial_layer if self.default_params else "unknown_layer"),
            misc_properties={"relationship_descriptor": "Joint Support/Contradiction (Simulated)"}
        )
        hyperedge_pydantic_for_center_node = Node(
            id=hyperedge_center_id, label=f"Hyperedge for {hypothesis_data.get('label', 'N/A')[:20]}",
            type=NodeType.HYPEREDGE_CENTER, confidence=hyper_confidence, metadata=hyperedge_node_metadata
        )
        center_node_props = self._prepare_node_properties_for_neo4j(hyperedge_pydantic_for_center_node)
        try:
            create_center_query = """
            MERGE (hc:Node {id: $props.id}) SET hc += $props
            WITH hc, $type_label AS typeLabel CALL apoc.create.addLabels(hc, [typeLabel]) YIELD node
            RETURN node.id AS hyperedge_center_created_id
            """
            result_center = await execute_query(create_center_query, {"props": center_node_props, "type_label": NodeType.HYPEREDGE_CENTER.value}, tx_type='write')
            if not result_center or not result_center[0].get("hyperedge_center_created_id"):
                logger.error(f"Failed to create hyperedge center node {hyperedge_center_id}.")
                return created_hyperedge_ids
            created_hyperedge_center_id = result_center[0]["hyperedge_center_created_id"]
            batch_member_links_data = []
            for member_id in hyperedge_node_ids_for_pydantic:
                edge_id = f"edge_hyper_{created_hyperedge_center_id}_hasmember_{member_id}"
                batch_member_links_data.append({
                    "hyperedge_center_id": created_hyperedge_center_id, "member_node_id": member_id,
                    "props": {"id": edge_id} # Minimal edge props for now
                })
            if batch_member_links_data:
                link_members_query = """
                UNWIND $links AS link_data
                MATCH (hc:Node {id: link_data.hyperedge_center_id})
                MATCH (member:Node {id: link_data.member_node_id})
                MERGE (hc)-[r:HAS_MEMBER {id: link_data.props.id}]->(member) SET r += link_data.props
                RETURN count(r) AS total_links_created
                """
                link_results = await execute_query(link_members_query, {"links": batch_member_links_data}, tx_type='write')
                if link_results and link_results[0].get("total_links_created") is not None:
                    logger.debug(f"Batch created {link_results[0]['total_links_created']} HAS_MEMBER links for hyperedge {created_hyperedge_center_id}.")
                else: logger.error(f"Failed to get count from batch hyperedge member linking for {created_hyperedge_center_id}.")
            created_hyperedge_ids.append(created_hyperedge_center_id)
            logger.info(f"Created Hyperedge (center node {created_hyperedge_center_id}) for hypothesis {hypothesis_data['id']} and {len(related_evidence_data_list)} evidence nodes.")
        except Neo4jError as e: logger.error(f"Neo4j error creating hyperedge or linking members for hypothesis {hypothesis_data['id']}: {e}")
        return created_hyperedge_ids

    async def _apply_temporal_decay_and_patterns(self):
        logger.debug("Temporal decay and pattern detection - placeholder.")
        pass

    async def _adapt_graph_topology(self):
        logger.debug("Dynamic graph topology adaptation - placeholder.")
        pass

    async def execute(
        self, current_session_data: GoTProcessorSessionData
    ) -> StageOutput:
        self._log_start(current_session_data.session_id)
        hypothesis_data = current_session_data.accumulated_context.get(HypothesisStage.stage_name, {})
        hypothesis_node_ids: List[str] = hypothesis_data.get("hypothesis_node_ids", [])

        evidence_created_count = 0
        hypotheses_updated_count = 0
        ibns_created_count = 0
        hyperedges_created_count = 0
        iterations_run = 0

        try:
            if not hypothesis_node_ids:
                logger.warning("No hypothesis IDs found. Skipping evidence stage.")
                summary = "Evidence skipped: No hypotheses."
                metrics = {"iterations_completed": 0, "evidence_nodes_created_in_neo4j": 0,
                           "hypotheses_updated_in_neo4j": 0, "ibns_created_in_neo4j": 0,
                           "hyperedges_created_in_neo4j": 0}
                context_update = {"evidence_integration_completed": False, "error": "No hypotheses found"}
                # Ensure stage_name is used as key for context_update
                return StageOutput(summary=summary, metrics=metrics, next_stage_context_update={self.stage_name: context_update})

            processed_hypotheses_this_run: Set[str] = set()
            for iteration_num in range(self.max_iterations):
                iterations_run = iteration_num + 1 # Correctly increment iterations_run
                logger.info(f"Evidence integration iteration {iterations_run}/{self.max_iterations}")
                
                eligible_ids_for_selection = [hid for hid in hypothesis_node_ids if hid not in processed_hypotheses_this_run]
                if not eligible_ids_for_selection:
                    logger.info("All hypotheses processed or no eligible ones left for this run.")
                    break

                selected_hypothesis_data = await self._select_hypothesis_to_evaluate_from_neo4j(eligible_ids_for_selection)
                if not selected_hypothesis_data:
                    logger.info("No more eligible hypotheses to evaluate in this iteration loop.")
                    break
                
                current_hypothesis_id = selected_hypothesis_data["id"]
                processed_hypotheses_this_run.add(current_hypothesis_id)

                found_evidence_conceptual_list = await self._execute_hypothesis_plan(selected_hypothesis_data)

                if not found_evidence_conceptual_list:
                    logger.debug(f"No new evidence found/generated for hypothesis '{selected_hypothesis_data.get('label', current_hypothesis_id)}'.")
                    continue

                related_evidence_data_for_hyperedge: List[Dict[str,Any]] = []
                for ev_idx, ev_conceptual_data in enumerate(found_evidence_conceptual_list):
                    created_evidence_neo4j_data = await self._create_evidence_in_neo4j(
                        selected_hypothesis_data, ev_conceptual_data, iteration_num, ev_idx
                    )
                    if not created_evidence_neo4j_data:
                        logger.warning(f"Failed to create Neo4j data for one piece of evidence for hypothesis {current_hypothesis_id}.")
                        continue
                    evidence_created_count += 1
                    related_evidence_data_for_hyperedge.append(created_evidence_neo4j_data)

                    prior_confidence_list = selected_hypothesis_data.get('confidence_vector_list', [0.5]*4)
                    prior_hypo_confidence_obj = ConfidenceVector(
                        empirical_support=prior_confidence_list[0], theoretical_basis=prior_confidence_list[1],
                        methodological_rigor=prior_confidence_list[2], consensus_alignment=prior_confidence_list[3]
                    )
                    edge_type_for_update = EdgeType.SUPPORTIVE if ev_conceptual_data["supports_hypothesis"] else EdgeType.CONTRADICTORY
                    update_successful = await self._update_hypothesis_confidence_in_neo4j(
                        current_hypothesis_id, prior_hypo_confidence_obj,
                        ev_conceptual_data.get("strength",0.5), ev_conceptual_data["supports_hypothesis"],
                        ev_conceptual_data.get("statistical_power"), edge_type_for_update
                    )
                    if update_successful: hypotheses_updated_count +=1

                    # Defensive checks for keys needed by _create_ibn_in_neo4j
                    # created_evidence_neo4j_data now comes from Neo4j, so 'label' and 'metadata_disciplinary_tags' should be Neo4j property names
                    if 'label' not in created_evidence_neo4j_data:
                        created_evidence_neo4j_data['label'] = f"Ev_default_label_{iteration_num}_{ev_idx}"
                    if 'metadata_disciplinary_tags' not in created_evidence_neo4j_data:
                         created_evidence_neo4j_data['metadata_disciplinary_tags'] = list(ev_conceptual_data.get("disciplinary_tags", []))

                    ibn_created_id = await self._create_ibn_in_neo4j(created_evidence_neo4j_data, selected_hypothesis_data)
                    if ibn_created_id: ibns_created_count += 1

                if related_evidence_data_for_hyperedge:
                    # Ensure evidence data for hyperedge has 'confidence_empirical_support' (Neo4j property name)
                    for ev_data_item in related_evidence_data_for_hyperedge:
                        if 'confidence_empirical_support' not in ev_data_item: # This is Neo4j property name
                             ev_data_item['confidence_empirical_support'] = ev_data_item.get('confidence_empirical_support', 0.5) # Default if still missing

                    hyperedge_ids = await self._create_hyperedges_in_neo4j(selected_hypothesis_data, related_evidence_data_for_hyperedge)
                    hyperedges_created_count += len(hyperedge_ids)

            await self._apply_temporal_decay_and_patterns()
            await self._adapt_graph_topology()

        finally:
            await self.close_clients() # Ensure clients are closed

        summary = (f"Evidence integration completed. Iterations run: {iterations_run}. "
                   f"Evidence created: {evidence_created_count}. Hypotheses updated: {hypotheses_updated_count}. "
                   f"IBNs created: {ibns_created_count}. Hyperedges created: {hyperedges_created_count}.")
        metrics = {
            "iterations_completed": iterations_run, # Use the counter
            "evidence_nodes_created_in_neo4j": evidence_created_count,
            "hypotheses_updated_in_neo4j": hypotheses_updated_count,
            "ibns_created_in_neo4j": ibns_created_count,
            "hyperedges_created_in_neo4j": hyperedges_created_count,
        }
        context_update = {"evidence_integration_completed": True, "evidence_nodes_added_count": evidence_created_count}
        
        return StageOutput(summary=summary, metrics=metrics, next_stage_context_update={self.stage_name: context_update})

```<|MERGE_RESOLUTION|>--- conflicted
+++ resolved
@@ -211,36 +211,9 @@
     async def _execute_hypothesis_plan(
         self, hypothesis_data_from_neo4j: Dict[str, Any]
     ) -> List[Dict[str, Any]]:
-<<<<<<< HEAD
         hypo_label = hypothesis_data_from_neo4j.get("label", "")
         hypo_id = hypothesis_data_from_neo4j.get("id", "unknown_hypo")
-=======
-        """
-        Simulates plan execution to generate mock evidence data.
-        This is where real API calls to services like PubMed, Exa Search, etc., would be made.
-        API keys should be fetched from the global settings object.
-        Example:
-            # from adaptive_graph_of_thoughts.config import settings # Already available via self.settings
-            # pubmed_api_key = self.settings.pubmed.api_key if self.settings.pubmed else None
-            # exa_api_key = self.settings.exa_search.api_key if self.settings.exa_search else None
-
-            # if pubmed_api_key:
-            #     # Initialize PubMed client (e.g., from a dedicated service module)
-            #     # pubmed_client = PubMedService(api_key=pubmed_api_key)
-            #     # results = pubmed_client.search(hypothesis_data_from_neo4j.get("label"))
-            #     # Process results into evidence_data format
-            #     pass # Replace with actual PubMed API call logic
-            # if exa_api_key:
-            #     # Initialize Exa client (e.g., from a dedicated service module)
-            #     # exa_client = ExaSearchService(api_key=exa_api_key)
-            #     # results = exa_client.search(hypothesis_data_from_neo4j.get("label"))
-            #     # Process results into evidence_data format
-            #     pass # Replace with actual Exa Search API call logic
-
-        # Current implementation uses mock data generation:
-        """
-        hypo_label = hypothesis_data_from_neo4j.get("label", "Unknown Hypothesis")
->>>>>>> 985e77b2
+
         plan_json_str = hypothesis_data_from_neo4j.get("plan_json")
 
         search_query = hypo_label # Default query
