from typing import Optional, List, Dict, Any
from loguru import logger
from pydantic import BaseModel, Field
import xml.etree.ElementTree as ET

from ...config import Config, PubMedConfig
from .base_client import AsyncHTTPClient, APIRequestError, APIHTTPError, BaseAPIClientError

class PubMedArticle(BaseModel):
    pmid: str = Field(default="", description="PubMed ID")
    title: str = Field(default="", description="Article title")
<<<<<<< HEAD
    authors: List[str] = Field(default_factory=list, description="Authors")
    abstract: Optional[str] = Field(default=None, description="Article abstract")
=======
    abstract: str = Field(default="", description="Article abstract")
-   authors: str = Field(default="", description="Authors as string")  # Simplified for pydantic v1
+   authors: List[str] = Field(default_factory=list, description="Authors")
>>>>>>> 00b28f97
    journal: str = Field(default="", description="Journal name")
    publication_date: str = Field(default="", description="Publication date")
    doi: str = Field(default="", description="DOI")
    url: str = Field(default="", description="PubMed URL")

class PubMedClientError(BaseAPIClientError):
    """Custom error for PubMedClient."""
    pass

# Alias for backwards compatibility with tests
PublicationAPIError = PubMedClientError

class PubMedClient:
    DEFAULT_RETMAX = 20  # Default maximum number of results to return
    
    def __init__(self, settings: Config):
        if not settings.pubmed:
            logger.error("PubMed configuration is missing in settings.")
            raise PubMedClientError("PubMed configuration is not set.")

        self.config: PubMedConfig = settings.pubmed
        self.http_client = AsyncHTTPClient(
            base_url="https://eutils.ncbi.nlm.nih.gov/entrez/eutils/"
        )
        self.api_key = self.config.api_key
        logger.info(f"PubMedClient initialized with max_results: {self.config.max_results}")

    async def close(self):
        await self.http_client.close()

    async def __aenter__(self):
        await self.http_client.client.__aenter__() # Enter the httpx client context
        return self

    async def __aexit__(self, exc_type, exc_val, exc_tb):
        await self.http_client.client.__aexit__(exc_type, exc_val, exc_tb) # Exit the httpx client context

    def _construct_common_params(self) -> Dict[str, Any]:
        params = {}
        if self.api_key:
            params["api_key"] = self.api_key
        if hasattr(self.config, 'email') and self.config.email: # Check if email is configured
            params["email"] = self.config.email
        return params
        return params

    def _parse_esummary_response(self, xml_text: str) -> List[PubMedArticle]:
        articles: List[PubMedArticle] = []
        try:
            root = ET.fromstring(xml_text)
            for doc_sum in root.findall("DocSum"):
                pmid_node = doc_sum.find("Id")
                if pmid_node is None or not pmid_node.text:
                    continue
                pmid = pmid_node.text

                data: Dict[str, Any] = {"pmid": pmid, "url": f"https://pubmed.ncbi.nlm.nih.gov/{pmid}/"}

                for item in doc_sum.findall("Item"):
                    name = item.get("Name")
                    # item_type = item.get("Type") # Not strictly needed for current parsing logic
                    if name == "Title" and item.text:
                        data["title"] = item.text
                    elif name == "AuthorList":
                        authors = [author.text for author in item.findall("Item[@Name='Author']") if author.text]
                        data["authors"] = authors
                    elif name == "Source" and item.text: # Journal name
                        data["journal"] = item.text
                    elif name == "PubDate" and item.text: # Publication date (e.g., "2023" or "2023 May")
                        data["publication_date"] = item.text
                    elif name == "DOI" and item.text:
                        data["doi"] = item.text
                    # Add more fields as needed, e.g., EPubDate, FullJournalName

                if "title" not in data: # Skip if essential info like title is missing
                    logger.warning(f"Skipping article PMID {pmid} due to missing title in eSummary.")
                    continue

                articles.append(PubMedArticle(**data))
        except ET.ParseError as e:
            logger.error(f"Failed to parse PubMed eSummary XML: {e}")
            raise PubMedClientError(f"XML parsing error for eSummary: {e}") from e
        except Exception as e: # Catch any other unexpected errors during parsing
            # Declaring pmid outside the loop for reference in error message if parsing fails early
            current_pmid_parsing = "unknown"
            if 'pmid' in locals() and pmid:
                current_pmid_parsing = pmid
            logger.error(f"Unexpected error parsing PubMed eSummary for PMID {current_pmid_parsing}: {e}")
            # Optionally re-raise or continue with partial data
        return articles

    async def search_articles(self, query: str, max_results: int = 10) -> List[PubMedArticle]:
        logger.debug(f"Searching PubMed for query: '{query}', max_results: {max_results}")

        # Step 1: ESearch to get PMIDs
        esearch_params = self._construct_common_params()
        esearch_params.update({
            "db": "pubmed",
            "term": query,
            "retmax": str(max_results),
            "usehistory": "y", # Useful if we need to retrieve more results later
            "retmode": "json",
        })

        pmids: List[str] = []
        try:
            response_esearch = await self.http_client.get("esearch.fcgi", params=esearch_params)
            esearch_data = response_esearch.json()

            if "esearchresult" in esearch_data and "idlist" in esearch_data["esearchresult"]:
                pmids = esearch_data["esearchresult"]["idlist"]
                logger.debug(f"Found {len(pmids)} PMIDs from eSearch: {pmids}")
            else:
                logger.warning(f"No PMIDs found or unexpected eSearch response format for query: {query}")
                return []
            if not pmids: # Handles case where idlist is empty
                logger.info(f"eSearch returned no PMIDs for query: {query}")
                return []
        except (APIHTTPError, APIRequestError) as e:
            logger.error(f"PubMed eSearch API error for query '{query}': {e}")
            raise PubMedClientError(f"PubMed eSearch failed: {e}") from e
        except ValueError as e: # JSONDecodeError inherits from ValueError
            logger.error(f"Failed to decode JSON from PubMed eSearch for query '{query}': {e}")
            raise PubMedClientError(f"PubMed eSearch JSON decode error: {e}") from e

        # Step 2: ESummary to get article summaries
        esummary_params = self._construct_common_params()
        esummary_params.update({
            "db": "pubmed",
            "id": ",".join(pmids),
            "retmode": "xml", # eSummary provides more details in XML
        })

        try:
            response_esummary = await self.http_client.get("esummary.fcgi", params=esummary_params)
            xml_text = response_esummary.text
            articles = self._parse_esummary_response(xml_text)

            # Fetch abstracts for each article found
            # This makes search_articles more comprehensive but potentially slower.
            # Consider if abstracts should always be fetched or if it's an optional step / separate call.
            for article in articles:
                if article.pmid: # Ensure pmid is valid before fetching abstract
                    try:
                        abstract = await self.fetch_abstract(article.pmid)
                        article.abstract = abstract # Populate abstract field
                    except PubMedClientError as e:
                        logger.warning(f"Could not fetch abstract for PMID {article.pmid}: {e}")
                        # Decide if this should halt processing or just log and continue
                        article.abstract = None

            logger.info(f"Successfully retrieved and parsed {len(articles)} articles from PubMed for query: '{query}'.")
            return articles
        except (APIHTTPError, APIRequestError) as e:
            logger.error(f"PubMed eSummary API error for PMIDs '{','.join(pmids)}': {e}")
            raise PubMedClientError(f"PubMed eSummary failed: {e}") from e
        # Errors from _parse_esummary_response are already logged and potentially re-raised
        return [] # Should not be reached if successful, but as a fallback

    async def fetch_abstract(self, pmid: str) -> Optional[str]:
        logger.debug(f"Fetching abstract for PubMed PMID: {pmid}")
        efetch_params = self._construct_common_params()
        efetch_params.update({
            "db": "pubmed",
            "id": pmid,
            "rettype": "abstract",
            "retmode": "xml",
        })

        try:
            response_efetch = await self.http_client.get("efetch.fcgi", params=efetch_params)
            xml_text = response_efetch.text

            root = ET.fromstring(xml_text)
            abstract_texts: List[str] = []

            # Iterate over Article/Abstract/AbstractText and potentially other locations
            # like OtherAbstract or even full text snippets if available and desired.
            for abstract_node in root.findall(".//AbstractText"): # Common path
                text_content = "".join(abstract_node.itertext()).strip()
                if text_content: # Ensure there's actual text
                    label = abstract_node.get("Label")
                    nlm_category = abstract_node.get("NlmCategory") # e.g., BACKGROUND, METHODS, RESULTS, CONCLUSIONS

                    prefix = ""
                    if label:
                        prefix = f"{label}: "
                    elif nlm_category: # Use NlmCategory as a fallback label if Label is not present
                        prefix = f"{nlm_category.capitalize()}: "

                    abstract_texts.append(f"{prefix}{text_content}")

            if abstract_texts:
                full_abstract = "\n".join(abstract_texts)
                logger.debug(f"Successfully fetched abstract for PMID: {pmid}")
                return full_abstract
            else: # Check for alternative abstract locations if primary is empty
                for other_abstract_node in root.findall(".//OtherAbstract/AbstractText"):
                    text_content = "".join(other_abstract_node.itertext()).strip()
                    if text_content:
                        abstract_texts.append(text_content)
                if abstract_texts:
                    full_abstract = "\n".join(abstract_texts)
                    logger.debug(f"Successfully fetched abstract (from OtherAbstract) for PMID: {pmid}")
                    return full_abstract

                logger.warning(f"No abstract found in eFetch response for PMID: {pmid}")
                return None
        except ET.ParseError as e:
            logger.error(f"Failed to parse PubMed eFetch XML for PMID {pmid}: {e}")
            raise PubMedClientError(f"XML parsing error for eFetch (PMID {pmid}): {e}") from e
        except (APIHTTPError, APIRequestError) as e:
            logger.error(f"PubMed eFetch API error for PMID {pmid}: {e}")
            raise PubMedClientError(f"PubMed eFetch failed (PMID {pmid}): {e}") from e
        except Exception as e:
            logger.error(f"Unexpected error fetching abstract for PMID {pmid}: {e}")
            raise PubMedClientError(f"Unexpected error in fetch_abstract (PMID {pmid}): {e}") from e

# Example Usage (for testing)
async def main_pubmed_test():
    from adaptive_graph_of_thoughts.config import Settings, PubMedConfig # Ensure PubMedConfig is imported    # Attempt to load settings, fallback to a default mock if issues occur
    try:
        settings = Settings()
        if not settings.pubmed:
            logger.warning("PubMed config not set in settings.yaml or env vars; using mock for testing.")
            settings.pubmed = PubMedConfig(api_key=None, max_results=20)
    except Exception as e:
        logger.warning(f"Could not load global settings ({e}), using mock PubMed config for testing.")
        # Manually create a Settings object with a default PubMedConfig
        settings = Settings(
            pubmed=PubMedConfig(api_key=None, max_results=20)
        )

    async with PubMedClient(settings=settings) as client:
        try:
            query = "artificial intelligence in medicine"
            articles = await client.search_articles(query, max_results=1) # Reduced for faster test
            if articles:
                logger.info(f"Found {len(articles)} articles for '{query}':")
                for article in articles:
                    logger.info(f"  PMID: {article.pmid}, Title: {article.title}, DOI: {article.doi}")
                    # Abstract is now fetched within search_articles, so it should be populated
                    if article.abstract:
                         logger.info(f"    Abstract (first 150 chars): {article.abstract[:150]}...")
                    else:
                        logger.info(f"    No abstract found or fetched for PMID {article.pmid}.")
            else:
                logger.info(f"No articles found for query: {query}")

        except PubMedClientError as e:
            logger.error(f"PubMed client test error: {e}")
        except Exception as e:
            logger.error(f"An unexpected error occurred during PubMed client test: {e}", exc_info=True)

if __name__ == "__main__":
    # To run this test:
    # 1. Ensure you have a config/settings.yaml or relevant environment variables for pubmed.
    #    Example minimal settings.yaml:
    #    pubmed:
    #      api_key: "YOUR_NCBI_API_KEY" # Optional, but good for higher rate limits
    #      max_results: 20
    #      rate_limit_delay: 0.5
    # 2. Uncomment the line below.
    # asyncio.run(main_pubmed_test())
    pass<|MERGE_RESOLUTION|>--- conflicted
+++ resolved
@@ -9,14 +9,10 @@
 class PubMedArticle(BaseModel):
     pmid: str = Field(default="", description="PubMed ID")
     title: str = Field(default="", description="Article title")
-<<<<<<< HEAD
+
     authors: List[str] = Field(default_factory=list, description="Authors")
     abstract: Optional[str] = Field(default=None, description="Article abstract")
-=======
-    abstract: str = Field(default="", description="Article abstract")
--   authors: str = Field(default="", description="Authors as string")  # Simplified for pydantic v1
-+   authors: List[str] = Field(default_factory=list, description="Authors")
->>>>>>> 00b28f97
+
     journal: str = Field(default="", description="Journal name")
     publication_date: str = Field(default="", description="Publication date")
     doi: str = Field(default="", description="DOI")
