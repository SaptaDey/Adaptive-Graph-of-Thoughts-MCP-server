import hashlib
import hmac
import time
from typing import Any, Optional, Union

from fastapi import APIRouter, Depends, HTTPException, Request
from loguru import logger
from pydantic import ValidationError

from adaptive_graph_of_thoughts.api.schemas import (
    GraphStateSchema,
    JSONRPCErrorObject,
    JSONRPCRequest,
    JSONRPCResponse,
    MCPASRGoTQueryParams,
    MCPASRGoTQueryResult,
    MCPInitializeParams,
    MCPInitializeResult,
    ShutdownParams,
)
from adaptive_graph_of_thoughts.config import settings  # Import settings
from adaptive_graph_of_thoughts.domain.services.got_processor import (
    GoTProcessor,
    GoTProcessorSessionData,
)

mcp_router = APIRouter()


def _parse_dot_notation(params: dict[str, str]) -> dict[str, Any]:
    """Parse dot-notation query parameters into a nested dict."""
    config: dict[str, Any] = {}
    for key, value in params.items():
        target = config
        parts = key.split(".")
        for part in parts[:-1]:
            target = target.setdefault(part, {})
        target[parts[-1]] = value
    return config


# Dependency for authentication
async def verify_token(http_request: Request):
<<<<<<< HEAD
    if os.getenv("SMITHERY_MODE", "false").lower() == "true":
        logger.debug("Smithery mode: skipping token verification")
        return True

    if settings.app.auth_token:
        auth_header = http_request.headers.get("Authorization")
        if not auth_header:
            logger.warning(
                "MCP request missing Authorization header when auth_token is configured."
            )
            raise HTTPException(status_code=401, detail="Not authenticated")
=======
    """Verify Bearer token from the Authorization header."""
>>>>>>> ae6f268c

    if not settings.app.auth_token:
        raise HTTPException(status_code=401, detail="Authentication required")

    auth_header = http_request.headers.get("Authorization")
    if not auth_header or not auth_header.startswith("Bearer "):
        raise HTTPException(status_code=401, detail="Invalid authorization header")

    token = auth_header[7:]

    if not hmac.compare_digest(settings.app.auth_token.encode(), token.encode()):
        raise HTTPException(status_code=403, detail="Invalid token")

    return True


def create_jsonrpc_error(
    request_id: Optional[Union[str, int]],
    code: int,
    message: str,
    data: Optional[Any] = None,
) -> JSONRPCResponse[Any, Any]:
    logger.error(f"MCP Error (ID: {request_id}): Code {code} - {message}. Data: {data}")
    return JSONRPCResponse(
        id=request_id, error=JSONRPCErrorObject(code=code, message=message, data=data)
    )


async def handle_initialize(
    params: MCPInitializeParams, request_id: Optional[Union[str, int]]
) -> JSONRPCResponse[MCPInitializeResult, Any]:
    logger.info(
        "MCP Initialize request received. Client: {}, Process ID: {}",
        params.client_info.client_name
        if params.client_info and params.client_info.client_name
        else "Unknown",
        params.process_id,
    )
    # Use protocol_version from settings
    initialize_result = MCPInitializeResult(
        server_name="Adaptive Graph of Thoughts MCP Server",
        server_version="0.1.0",
        mcp_version="2024-11-05",
    )

    logger.info("MCP Initialize successful. Server info sent: {}", initialize_result)
    return JSONRPCResponse(id=request_id, result=initialize_result)


async def handle_asr_got_query(
    request_obj: Request,
    params: MCPASRGoTQueryParams,
    request_id: Optional[Union[str, int]],
) -> JSONRPCResponse[MCPASRGoTQueryResult, Any]:
    """
    Processes an "asr_got.query" JSON-RPC request using the GoTProcessor and returns the result or an error response.

    Forwards the query and parameters to the GoTProcessor, optionally including the graph state and a reasoning trace summary in the response. Converts and validates returned data, measures execution time, and provides robust error handling with fallback responses if processing fails.

    Returns:
        A JSON-RPC response containing the ASR-GoT query result, which may include the answer, reasoning trace summary, graph state, confidence vector, execution time, and session ID. If an error occurs, returns a JSON-RPC error response with diagnostic details.
    """
    logger.info(
        "MCP asr_got.query request received for query: '{}'",
        params.query[:100] + "..." if params.query else "N/A",
    )
    logger.debug("Full asr_got.query params: {}", params)

    start_time_ns = time.time_ns()
    processor: GoTProcessor = request_obj.app.state.got_processor

    if not processor:
        logger.error("GoTProcessor not found in app state! Cannot process query.")
        return create_jsonrpc_error(
            request_id=request_id,
            code=-32002,
            message="Adaptive Graph of Thoughts Core Processor is not available.",
        )

    try:
        op_params_dict = (
            params.parameters.model_dump(exclude_none=True) if params.parameters else {}
        )
        context_dict = (
            params.context.model_dump(exclude_none=True) if params.context else {}
        )

        session_data_result: GoTProcessorSessionData = await processor.process_query(
            query=params.query,
            session_id=params.session_id,
            operational_params=op_params_dict,
            initial_context=context_dict,
        )

        response_graph_state: Optional[GraphStateSchema] = None
        if params.parameters and params.parameters.include_graph_state:
            if (
                hasattr(session_data_result, "graph_state")
                and session_data_result.graph_state
            ):
                if isinstance(session_data_result.graph_state, GraphStateSchema):
                    response_graph_state = session_data_result.graph_state
                elif isinstance(session_data_result.graph_state, dict):
                    try:
                        response_graph_state = GraphStateSchema(
                            **session_data_result.graph_state
                        )
                    except Exception as e_conv:
                        logger.error(
                            f"Failed to parse graph_state dict into GraphStateSchema for session {session_data_result.session_id}: {e_conv}"
                        )
                else:
                    logger.warning(
                        f"Graph state in session data for session {session_data_result.session_id} is not of a recognized type for conversion."
                    )

            if not response_graph_state and params.parameters.include_graph_state:
                logger.warning(
                    f"Graph state was requested but could not be retrieved or converted for session {session_data_result.session_id}."
                )

        execution_time_ms = (time.time_ns() - start_time_ns) // 1_000_000

        reasoning_trace_text = "Reasoning trace not requested or not available."
        if params.parameters and params.parameters.include_reasoning_trace:
            if session_data_result.stage_outputs_trace:  # Check if list is not empty
                try:
                    trace_lines = [
                        f"Stage {s.get('stage_number', 'N/A')}. {s.get('stage_name', 'Unknown Stage')}: {s.get('summary', 'N/A')} ({s.get('duration_ms', 0)}ms)"
                        for s in session_data_result.stage_outputs_trace
                    ]
                    reasoning_trace_text = "\n".join(trace_lines)
                except AttributeError:
                    # If we get an AttributeError, the stage_outputs_trace might have a different structure
                    # Convert each item to a dict and try again
                    try:
                        trace_lines = []
                        for item in session_data_result.stage_outputs_trace:
                            if hasattr(item, "__dict__"):
                                s = item.__dict__
                                trace_lines.append(
                                    f"Stage {s.get('stage_number', 'N/A')}. {s.get('stage_name', 'Unknown Stage')}: {s.get('summary', 'N/A')} ({s.get('duration_ms', 0)}ms)"
                                )
                            else:
                                # As a last resort, just convert to string
                                trace_lines.append(str(item))
                        reasoning_trace_text = "\n".join(trace_lines)
                    except Exception as e:
                        logger.error(f"Failed to process stage_outputs_trace: {e}")
                        reasoning_trace_text = "Error processing reasoning trace."
            else:
                reasoning_trace_text = (
                    "Reasoning trace requested, but no trace data was generated."
                )

        query_result = MCPASRGoTQueryResult(
            answer=session_data_result.final_answer
            or "Processing complete, but no explicit answer generated.",
            reasoning_trace_summary=reasoning_trace_text,
            graph_state_full=response_graph_state,
            confidence_vector=session_data_result.final_confidence_vector,
            execution_time_ms=execution_time_ms,
            session_id=session_data_result.session_id,
        )
        logger.info(
            "MCP asr_got.query processed successfully. Answer generated for ID: {}",
            request_id,
        )
        return JSONRPCResponse(id=request_id, result=query_result)

    except AttributeError as ae:
        logger.exception(
            f"AttributeError during asr_got.query processing for ID {request_id}: {ae}. This might indicate a mismatch in method names (e.g. process_query parameters) or data structures."
        )
        # Try to still return a response, even if we can't process the trace output
        try:
            # Create a fallback response
            query_result = MCPASRGoTQueryResult(
                answer="Sorry, there was an error processing this query, but I'll try to provide a response.",
                reasoning_trace_summary=f"Error in processing: {ae!s}",
                graph_state_full=None,
                confidence_vector=[0.1, 0.1, 0.1, 0.1],  # Low confidence due to error
                execution_time_ms=0,
                session_id=getattr(
                    session_data_result, "session_id", f"error-session-{request_id}"
                ),
            )
            logger.warning(
                f"Returning fallback response for ID: {request_id} after error"
            )
            return JSONRPCResponse(id=request_id, result=query_result)
        except Exception as e2:
            # If even our fallback fails, return the original error
            logger.error(f"Fallback response also failed: {e2}")
            return create_jsonrpc_error(
                request_id=request_id,
                code=-32003,
                message="Internal server error: Incompatible data structures or method signature mismatch.",
                data={"details": str(ae), "method": "asr_got.query"},
            )
    except Exception as e:
        logger.exception("Error during asr_got.query processing for ID: {}", request_id)
        return create_jsonrpc_error(
            request_id=request_id,
            code=-32000,
            message="Error processing ASR-GoT query.",
            data={"details": str(e), "method": "asr_got.query"},
        )


async def handle_shutdown(
    params: Optional[ShutdownParams], request_id: Optional[Union[str, int]]
) -> JSONRPCResponse[None, Any]:
    logger.info("MCP Shutdown request received. Params: {}", params)
    logger.info("Application will prepare to shut down.")
    return JSONRPCResponse(id=request_id, result=None)


@mcp_router.post("", dependencies=[Depends(verify_token)])
async def mcp_endpoint_handler(
    request_payload: JSONRPCRequest[dict[str, Any]],
    http_request: Request,  # http_request is still available here if needed by handlers
):
    """
    Handles incoming MCP JSON-RPC requests and dispatches them to the appropriate method handler.

    Parses the method and parameters from the request payload, invokes the corresponding handler for "initialize", "asr_got.query", or "shutdown" methods, and returns a JSON-RPC response. Returns a JSON-RPC error for unsupported methods or invalid parameters. Exceptions are logged and mapped to appropriate JSON-RPC error responses.
    """
    logger.debug(
        "MCP Endpoint received raw request: method={}, id={}",
        request_payload.method,
        request_payload.id,
    )

    method = request_payload.method
    req_id = request_payload.id
    params_data = request_payload.params if request_payload.params is not None else {}

    try:
        if method == "initialize":
            parsed_params = MCPInitializeParams(**params_data)
            return await handle_initialize(params=parsed_params, request_id=req_id)

        elif method == "asr_got.query":
            parsed_params = MCPASRGoTQueryParams(**params_data)
            return await handle_asr_got_query(http_request, parsed_params, req_id)

        elif method == "shutdown":
            parsed_params = ShutdownParams(**params_data)
            return await handle_shutdown(params=parsed_params, request_id=req_id)

        else:
            logger.warning("Unsupported MCP method received: {}", method)
            return create_jsonrpc_error(
                request_id=req_id, code=-32601, message=f"Method '{method}' not found."
            )

    except HTTPException:
        raise
    except ValidationError as ve:
        logger.warning(f"MCP Validation Error for method {method}: {ve}")
        return create_jsonrpc_error(
            request_id=req_id,
            code=-32602,
            message="Invalid parameters.",
            data={"details": ve.errors(), "method": method},
        )
    except Exception as e:
        logger.exception("Error in MCP endpoint_handler for method {}: {}", method, e)
        return create_jsonrpc_error(
            request_id=req_id,
            code=-32603,
            message=f"Internal error processing request for method '{method}'.",
            data={"details": str(e), "method": method},
        )


@mcp_router.get("", dependencies=[Depends(verify_token)])
async def mcp_get(http_request: Request) -> dict[str, Any]:
    """Handle GET requests for MCP configuration."""
    config = _parse_dot_notation(dict(http_request.query_params))
    return {"status": "ok", "config": config}


@mcp_router.delete("", dependencies=[Depends(verify_token)])
async def mcp_delete(http_request: Request) -> dict[str, Any]:
    """Handle DELETE requests for MCP shutdown acknowledgment."""
    config = _parse_dot_notation(dict(http_request.query_params))
    return {"status": "deleted", "config": config}<|MERGE_RESOLUTION|>--- conflicted
+++ resolved
@@ -41,7 +41,7 @@
 
 # Dependency for authentication
 async def verify_token(http_request: Request):
-<<<<<<< HEAD
+
     if os.getenv("SMITHERY_MODE", "false").lower() == "true":
         logger.debug("Smithery mode: skipping token verification")
         return True
@@ -53,9 +53,7 @@
                 "MCP request missing Authorization header when auth_token is configured."
             )
             raise HTTPException(status_code=401, detail="Not authenticated")
-=======
-    """Verify Bearer token from the Authorization header."""
->>>>>>> ae6f268c
+
 
     if not settings.app.auth_token:
         raise HTTPException(status_code=401, detail="Authentication required")
