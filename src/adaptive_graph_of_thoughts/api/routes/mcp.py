--- conflicted
+++ resolved
@@ -1,10 +1,7 @@
-<<<<<<< HEAD
+
 import os
 import secrets
-=======
-import hashlib
-import hmac
->>>>>>> 6adaef67
+
 import time
 from typing import Any, Optional, Union
 
